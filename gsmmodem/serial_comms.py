--- conflicted
+++ resolved
@@ -94,16 +94,7 @@
             rxBuffer = bytearray()
             while self.alive:
                 data = self.serial.read(1)
-<<<<<<< HEAD
-                if isinstance(data, bytes):
-                    try:
-                        data = data.decode()
-                    except UnicodeDecodeError:
-                        data = ''
-                if data != '': # check for timeout
-=======
                 if data : # check for timeout
->>>>>>> 537904d0
                     #print >> sys.stderr, ' RX:', data,'({0})'.format(ord(data))
                     rxBuffer.append(ord(data))
                     if rxBuffer[-readTermLen:] == readTermSeq:

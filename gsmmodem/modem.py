#!/usr/bin/env python

""" High-level API classes for an attached GSM modem """

import sys, re, logging, weakref, time, threading, abc, codecs
from datetime import datetime
from time import sleep

from .serial_comms import SerialComms
from .exceptions import CommandError, InvalidStateException, CmeError, CmsError, InterruptedException, TimeoutException, PinRequiredError, IncorrectPinError, SmscNumberUnknownError
from .pdu import encodeSmsSubmitPdu, decodeSmsPdu, encodeGsm7
from .util import SimpleOffsetTzInfo, lineStartingWith, allLinesMatchingPattern, parseTextModeTimeStr

#from . import compat # For Python 2.6 compatibility
from gsmmodem.util import lineMatching
from gsmmodem.exceptions import EncodingError
PYTHON_VERSION = sys.version_info[0]

CTRLZ = chr(26)
TERMINATOR = '\r'


if PYTHON_VERSION >= 3:
    xrange = range
    dictValuesIter = dict.values
    dictItemsIter = dict.items
    unicode = str
    TERMINATOR = b'\r'
    CTRLZ = b'\x1a'
    
    
else: #pragma: no cover
    dictValuesIter = dict.itervalues
    dictItemsIter = dict.iteritems


class Sms(object):
    """ Abstract SMS message base class """
    __metaclass__ = abc.ABCMeta

    # Some constants to ease handling SMS statuses
    STATUS_RECEIVED_UNREAD = 0
    STATUS_RECEIVED_READ = 1
    STATUS_STORED_UNSENT = 2
    STATUS_STORED_SENT = 3
    STATUS_ALL = 4
    # ...and a handy converter for text mode statuses
    TEXT_MODE_STATUS_MAP = {'REC UNREAD': STATUS_RECEIVED_UNREAD,
                            'REC READ': STATUS_RECEIVED_READ,
                            'STO UNSENT': STATUS_STORED_UNSENT,
                            'STO SENT': STATUS_STORED_SENT,
                            'ALL': STATUS_ALL}

    def __init__(self, number, text, smsc=None):
        self.number = number
        self.text = text
        self.smsc = smsc


class ReceivedSms(Sms):
    """ An SMS message that has been received (MT) """

    def __init__(self, gsmModem, status, number, time, text, smsc=None):
        super(ReceivedSms, self).__init__(number, text, smsc)
        self._gsmModem = weakref.proxy(gsmModem)
        self.status = status
        self.time = time

    def reply(self, message):
        """ Convenience method that sends a reply SMS to the sender of this message """
        return self._gsmModem.sendSms(self.number, message)

    def sendSms(self, dnumber, message):
        """ Convenience method that sends a SMS to someone else """
        return self._gsmModem.sendSms(dnumber, message)

    def getModem(self):
        """ Convenience method that returns the gsm modem instance """
        return self._gsmModem
        
class SentSms(Sms):
    """ An SMS message that has been sent (MO) """

    ENROUTE = 0 # Status indicating message is still enroute to destination
    DELIVERED = 1 # Status indicating message has been received by destination handset
    FAILED = 2 # Status indicating message delivery has failed

    def __init__(self, number, text, reference, smsc=None):
        super(SentSms, self).__init__(number, text, smsc)
        self.report = None # Status report for this SMS (StatusReport object)
        self.reference = reference

    @property
    def status(self):
        """ Status of this SMS. Can be ENROUTE, DELIVERED or FAILED

        The actual status report object may be accessed via the 'report' attribute
        if status is 'DELIVERED' or 'FAILED'
        """
        if self.report == None:
            return SentSms.ENROUTE
        else:
            return SentSms.DELIVERED if self.report.deliveryStatus == StatusReport.DELIVERED else SentSms.FAILED


class StatusReport(Sms):
    """ An SMS status/delivery report

    Note: the 'status' attribute of this class refers to this status report SM's status (whether
    it has been read, etc). To find the status of the message that caused this status report,
    use the 'deliveryStatus' attribute.
    """

    DELIVERED = 0 # SMS delivery status: delivery successful
    FAILED = 68 # SMS delivery status: delivery failed

    def __init__(self, gsmModem, status, reference, number, timeSent, timeFinalized, deliveryStatus, smsc=None):
        super(StatusReport, self).__init__(number, None, smsc)
        self._gsmModem = weakref.proxy(gsmModem)
        self.status = status
        self.reference = reference
        self.timeSent = timeSent
        self.timeFinalized = timeFinalized
        self.deliveryStatus = deliveryStatus


class GsmModem(SerialComms):
    """ Main class for interacting with an attached GSM modem """

    log = logging.getLogger('gsmmodem.modem.GsmModem')

    # Used for parsing AT command errors
    CM_ERROR_REGEX = re.compile(b'^\+(CM[ES]) ERROR: (\d+)$')
    # Used for parsing signal strength query responses
    CSQ_REGEX = re.compile(b'^\+CSQ:\s*(\d+),')
    # Used for parsing caller ID announcements for incoming calls. Group 1 is the number
    CLIP_REGEX = re.compile(b'^\+CLIP:\s*"(\+{0,1}\d+)",(\d+).*$')
    # Used for parsing new SMS message indications
<<<<<<< HEAD
    CMTI_REGEX = re.compile(b'^\+CMTI:\s*"([^"]+)",\s*(\d+)$')
=======
    CMTI_REGEX = re.compile(r'^\+CMTI:\s*"([^"]+)",\s*(\d+)$')
>>>>>>> 72784057
    # Used for parsing SMS message reads (text mode)
    CMGR_SM_DELIVER_REGEX_TEXT = None
    # Used for parsing SMS status report message reads (text mode)
    CMGR_SM_REPORT_REGEXT_TEXT = None
    # Used for parsing SMS message reads (PDU mode)
    CMGR_REGEX_PDU = None
    # Used for parsing USSD event notifications
<<<<<<< HEAD
    CUSD_REGEX = re.compile(b'\+CUSD:\s*(\d),"(.*?)",(\d+)', re.DOTALL)
=======
    CUSD_REGEX = re.compile(r'\+CUSD:\s*(\d),\s*"(.*?)",\s*(\d+)', re.DOTALL)
>>>>>>> 72784057
    # Used for parsing SMS status reports
    CDSI_REGEX = re.compile(b'\+CDSI:\s*"([^"]+)",(\d+)$')
    CDS_REGEX  = re.compile(b'\+CDS:\s*([0-9]+)"$')
    
    def __init__(self, port, baudrate=115200, incomingCallCallbackFunc=None, smsReceivedCallbackFunc=None, smsStatusReportCallback=None, requestDelivery=True, AT_CNMI="", *a, **kw):
        super(GsmModem, self).__init__(port, baudrate, notifyCallbackFunc=self._handleModemNotification, *a, **kw)
        self.incomingCallCallback = incomingCallCallbackFunc or self._placeholderCallback
        self.smsReceivedCallback = smsReceivedCallbackFunc or self._placeholderCallback
        self.smsStatusReportCallback = smsStatusReportCallback or self._placeholderCallback
        self.requestDelivery = requestDelivery
        self.AT_CNMI = AT_CNMI or "2,1,0,2"
        # Flag indicating whether caller ID for incoming call notification has been set up
        self._callingLineIdentification = False
        # Flag indicating whether incoming call notifications have extended information
        self._extendedIncomingCallIndication = False
        # Current active calls (ringing and/or answered), key is the unique call ID (not the remote number)
        self.activeCalls = {}
        # Dict containing sent SMS messages (for auto-tracking their delivery status)
        self.sentSms = weakref.WeakValueDictionary()
        self._ussdSessionEvent = None # threading.Event
        self._ussdResponse = None # gsmmodem.modem.Ussd
        self._smsStatusReportEvent = None # threading.Event
        self._dialEvent = None # threading.Event
        self._dialResponse = None # gsmmodem.modem.Call
        self._waitForAtdResponse = True # Flag that controls if we should wait for an immediate response to ATD, or not
        self._waitForCallInitUpdate = True # Flag that controls if we should wait for a ATD "call initiated" message
        self._callStatusUpdates = [] # populated during connect() - contains regexes and handlers for detecting/handling call status updates
        self._mustPollCallStatus = False # whether or not the modem must be polled for outgoing call status updates
        self._pollCallStatusRegex = None # Regular expression used when polling outgoing call status
        self._writeWait = 0 # Time (in seconds to wait after writing a command (adjusted when 515 errors are detected)
        self._smsTextMode = False # Storage variable for the smsTextMode property
        self._smscNumber = None # Default SMSC number
        self._smsRef = 0 # Sent SMS reference counter
        self._smsMemReadDelete = None # Preferred message storage memory for reads/deletes (<mem1> parameter used for +CPMS)
        self._smsMemWrite = None # Preferred message storage memory for writes (<mem2> parameter used for +CPMS)
        self._smsReadSupported = True # Whether or not reading SMS messages is supported via AT commands
        self._smsEncoding = 'GSM' # Default SMS encoding
        self._smsSupportedEncodingNames = None # List of available encoding names
        self._commands = None # List of supported AT commands

    def connect(self, pin=None, waitingForModemToStartInSeconds=0):
        """ Opens the port and initializes the modem and SIM card

        :param pin: The SIM card PIN code, if any
        :type pin: str

        :raise PinRequiredError: if the SIM card requires a PIN but none was provided
        :raise IncorrectPinError: if the specified PIN is incorrect
        """
        self.log.info('Connecting to modem on port %s at %dbps', self.port, self.baudrate)
        super(GsmModem, self).connect()

        if waitingForModemToStartInSeconds > 0:
            while waitingForModemToStartInSeconds > 0:
                try:
                    self.write('AT', waitForResponse=True, timeout=0.5)
                    break
                except TimeoutException:
                    waitingForModemToStartInSeconds -= 0.5

        # Send some initialization commands to the modem
        try:
            self.write('ATZ') # reset configuration
        except CommandError:
            # Some modems require a SIM PIN at this stage already; unlock it now
            # Attempt to enable detailed error messages (to catch incorrect PIN error)
            # but ignore if it fails
            self.write('AT+CMEE=1', parseError=False)
            self._unlockSim(pin)
            pinCheckComplete = True
            self.write('ATZ') # reset configuration
        else:
            pinCheckComplete = False
        self.write('ATE0') # echo off
        try:
            cfun = int(lineStartingWith(b'+CFUN:', self.write('AT+CFUN?'))[7:]) # example response: +CFUN: 1
            if cfun != 1:
                self.write('AT+CFUN=1')
        except CommandError:
            pass # just ignore if the +CFUN command isn't supported

        self.write('AT+CMEE=1') # enable detailed error messages (even if it has already been set - ATZ may reset this)
        if not pinCheckComplete:
            self._unlockSim(pin)

        # Get list of supported commands from modem
        commands = self.supportedCommands
        self._commands = commands

        # Device-specific settings
        callUpdateTableHint = 0 # unknown modem
        enableWind = False
        if commands != None:
            if '^CVOICE' in commands:
                self.write('AT^CVOICE=0', parseError=False) # Enable voice calls
            if '+VTS' in commands: # Check for DTMF sending support
                Call.dtmfSupport = True
            elif '^DTMF' in commands:
                # Huawei modems use ^DTMF to send DTMF tones
                callUpdateTableHint = 1 # Huawei
            if '^USSDMODE' in commands:
                # Enable Huawei text-mode USSD
                self.write('AT^USSDMODE=0', parseError=False)
            if '+WIND' in commands:
                callUpdateTableHint = 2 # Wavecom
                enableWind = True
            elif '+ZPAS' in commands:
                callUpdateTableHint = 3 # ZTE
        else:
            # Try to enable general notifications on Wavecom-like device
            enableWind = True

        if enableWind:
            try:
                wind = lineStartingWith(b'+WIND:', self.write('AT+WIND?')) # Check current WIND value; example response: +WIND: 63
            except CommandError:
                # Modem does not support +WIND notifications. See if we can detect other known call update notifications
                pass
            else:
                # Enable notifications for call setup, hangup, etc
                if int(wind[7:]) != 50:
                    self.write('AT+WIND=50')
                callUpdateTableHint = 2 # Wavecom

        # Attempt to identify modem type directly (if not already) - for outgoing call status updates
        if callUpdateTableHint == 0:
            if self.manufacturer.lower() == 'huawei':
                callUpdateTableHint = 1 # huawei
            else:
                # See if this is a ZTE modem that has not yet been identified based on supported commands
                try:
                    self.write('AT+ZPAS?')
                except CommandError:
                    pass # Not a ZTE modem
                else:
                    callUpdateTableHint = 3 # ZTE
        # Load outgoing call status updates based on identified modem features
        if callUpdateTableHint == 1:
            # Use Hauwei's ^NOTIFICATIONs
            self.log.info('Loading Huawei call state update table')
            self._callStatusUpdates = ((re.compile(b'^\^ORIG:(\d),(\d)$'), self._handleCallInitiated),
                                       (re.compile(b'^\^CONN:(\d),(\d)$'), self._handleCallAnswered),
                                       (re.compile(b'^\^CEND:(\d),(\d),(\d)+,(\d)+$'), self._handleCallEnded))
            self._mustPollCallStatus = False
            # Huawei modems use ^DTMF to send DTMF tones; use that instead
            Call.DTMF_COMMAND_BASE = '^DTMF={cid},'
            Call.dtmfSupport = True
        elif callUpdateTableHint == 2:
            # Wavecom modem: +WIND notifications supported
            self.log.info('Loading Wavecom call state update table')
            self._callStatusUpdates = ((re.compile(b'^\+WIND: 5,(\d)$'), self._handleCallInitiated),
                                      (re.compile(b'^OK$'), self._handleCallAnswered),
                                      (re.compile(b'^\+WIND: 6,(\d)$'), self._handleCallEnded))
            self._waitForAtdResponse = False # Wavecom modems return OK only when the call is answered
            self._mustPollCallStatus = False
            if commands == None: # older modem, assume it has standard DTMF support
                Call.dtmfSupport = True
        elif callUpdateTableHint == 3: # ZTE
            # Use ZTE notifications ("CONNECT"/"HANGUP", but no "call initiated" notification)
            self.log.info('Loading ZTE call state update table')
            self._callStatusUpdates = ((re.compile(b'^CONNECT$'), self._handleCallAnswered),
                                       (re.compile(b'^HANGUP:\s*(\d+)$'), self._handleCallEnded),
                                       (re.compile(b'^OK$'), self._handleCallRejected))
            self._waitForAtdResponse = False # ZTE modems do not return an immediate  OK only when the call is answered
            self._mustPollCallStatus = False
            self._waitForCallInitUpdate = False # ZTE modems do not provide "call initiated" updates
            if commands == None: # ZTE uses standard +VTS for DTMF
                Call.dtmfSupport = True
        else:
            # Unknown modem - we do not know what its call updates look like. Use polling instead
            self.log.info('Unknown/generic modem type - will use polling for call state updates')
            self._mustPollCallStatus = True
            self._pollCallStatusRegex = re.compile(b'^\+CLCC:\s+(\d+),(\d),(\d),(\d),([^,]),"([^,]*)",(\d+)$')
            self._waitForAtdResponse = True # Most modems return OK immediately after issuing ATD

        # General meta-information setup
        self.write('AT+COPS=3,0', parseError=False) # Use long alphanumeric name format

        # SMS setup
        self.write('AT+CMGF={0}'.format(1 if self._smsTextMode else 0)) # Switch to text or PDU mode for SMS messages
        self._compileSmsRegexes()
        if self._smscNumber != None:
            self.write('AT+CSCA="{0}"'.format(self._smscNumber)) # Set default SMSC number
            currentSmscNumber = self._smscNumber
        else:
            currentSmscNumber = self.smsc
        # Some modems delete the SMSC number when setting text-mode SMS parameters; preserve it if needed
        if currentSmscNumber != None:
            self._smscNumber = None # clear cache
        if self.requestDelivery:
            self.write('AT+CSMP=49,167,0,0', parseError=False) # Enable delivery reports
        else:
            self.write('AT+CSMP=17,167,0,0', parseError=False) # Not enable delivery reports
        # ...check SMSC again to ensure it did not change
        if currentSmscNumber != None and self.smsc != currentSmscNumber:
            self.smsc = currentSmscNumber

        # Set message storage, but first check what the modem supports - example response: +CPMS: (("SM","BM","SR"),("SM"))
        try:
            cpmsLine = lineStartingWith(b'+CPMS', self.write('AT+CPMS=?'))
        except CommandError:
            # Modem does not support AT+CPMS; SMS reading unavailable
            self._smsReadSupported = False
            self.log.warning('SMS preferred message storage query not supported by modem. SMS reading unavailable.')
        else:
            cpmsSupport = cpmsLine.split(b' ', 1)[1].split(b'),(')
            # Do a sanity check on the memory types returned - Nokia S60 devices return empty strings, for example
            for memItem in cpmsSupport:
                if len(memItem) == 0:
                    # No support for reading stored SMS via AT commands - probably a Nokia S60
                    self._smsReadSupported = False
                    self.log.warning('Invalid SMS message storage support returned by modem. SMS reading unavailable. Response was: "%s"', cpmsLine)
                    break
            else:
                # Suppported memory types look fine, continue
                preferredMemoryTypes = (b'"ME"', b'"SM"', b'"SR"')
                cpmsItems = [''] * len(cpmsSupport)
                for i in xrange(len(cpmsSupport)):
                    for memType in preferredMemoryTypes:
                        if memType in cpmsSupport[i]:
                            if i == 0:
                                self._smsMemReadDelete = memType
                            cpmsItems[i] = memType.decode('ascii')
                            break
                self.write('AT+CPMS={0}'.format(','.join(cpmsItems))) # Set message storage
            del cpmsSupport
            del cpmsLine

        if self._smsReadSupported:
            try:
<<<<<<< HEAD
                self.write('AT+CNMI=' + self.AT_CNMI)  # Set message notifications
=======
                self.write('AT+CNMI=2,1') # Set message notifications
>>>>>>> 72784057
            except CommandError:
                try:
                    self.write('AT+CNMI=2,1,0,1,0') # Set message notifications, using TE for delivery reports <ds>
                except CommandError:
                    # Message notifications not supported
                    self._smsReadSupported = False
                    self.log.warning('Incoming SMS notifications not supported by modem. SMS receiving unavailable.')
        
        # Incoming call notification setup
        try:
            self.write('AT+CLIP=1') # Enable calling line identification presentation
        except CommandError as clipError:
            self._callingLineIdentification = False
            self.log.warning('Incoming call calling line identification (caller ID) not supported by modem. Error: {0}'.format(clipError))
        else:
            self._callingLineIdentification = True
            try:
                self.write('AT+CRC=1') # Enable extended format of incoming indication (optional)
            except CommandError as crcError:
                self._extendedIncomingCallIndication = False
                self.log.warning('Extended format incoming call indication not supported by modem. Error: {0}'.format(crcError))
            else:
                self._extendedIncomingCallIndication = True

        # Call control setup
        self.write('AT+CVHU=0', parseError=False) # Enable call hang-up with ATH command (ignore if command not supported)

    def _unlockSim(self, pin):
        """ Unlocks the SIM card using the specified PIN (if necessary, else does nothing) """
        # Unlock the SIM card if needed
        try:
            cpinResponse = lineStartingWith(b'+CPIN', self.write('AT+CPIN?', timeout=0.25))
        except TimeoutException as timeout:
            # Wavecom modems do not end +CPIN responses with "OK" (github issue #19) - see if just the +CPIN response was returned
            if timeout.data != None:
                cpinResponse = lineStartingWith(b'+CPIN', timeout.data)
                if cpinResponse == None:
                    # No useful response read
                    raise timeout
            else:
                # Nothing read (real timeout)
                raise timeout
        if cpinResponse != b'+CPIN: READY':
            if pin != None:
                self.write('AT+CPIN="{0}"'.format(pin))
            else:
                raise PinRequiredError('AT+CPIN')

    def write(self, data, waitForResponse=True, timeout=10, parseError=True, writeTerm=TERMINATOR, expectedResponseTermSeq=None):
        """ Write data to the modem.

        This method adds the ``\\r\\n`` end-of-line sequence to the data parameter, and
        writes it to the modem.

        :param data: Command/data to be written to the modem
        :type data: str
        :param waitForResponse: Whether this method should block and return the response from the modem or not
        :type waitForResponse: bool
        :param timeout: Maximum amount of time in seconds to wait for a response from the modem
        :type timeout: int
        :param parseError: If True, a CommandError is raised if the modem responds with an error (otherwise the response is returned as-is)
        :type parseError: bool
        :param writeTerm: The terminating sequence to append to the written data
        :type writeTerm: str
        :param expectedResponseTermSeq: The expected terminating sequence that marks the end of the modem's response (defaults to ``\\r\\n``)
        :type expectedResponseTermSeq: str

        :raise CommandError: if the command returns an error (only if parseError parameter is True)
        :raise TimeoutException: if no response to the command was received from the modem

        :return: A list containing the response lines from the modem, or None if waitForResponse is False
        :rtype: list
        """
        
        if isinstance(data, unicode):
            data = bytes(data,"ascii")
        
            
        self.log.debug('write: %s', data)
        responseLines = super(GsmModem, self).write(data + writeTerm, waitForResponse=waitForResponse, timeout=timeout, expectedResponseTermSeq=expectedResponseTermSeq)
        if self._writeWait > 0: # Sleep a bit if required (some older modems suffer under load)
            time.sleep(self._writeWait)
        if waitForResponse:
            cmdStatusLine = responseLines[-1]
            if parseError:
                if b'ERROR' in cmdStatusLine:
                    cmErrorMatch = self.CM_ERROR_REGEX.match(cmdStatusLine)
                    if cmErrorMatch:
                        errorType = cmErrorMatch.group(1)
                        errorCode = int(cmErrorMatch.group(2))
                        if errorCode == 515 or errorCode == 14:
                            # 515 means: "Please wait, init or command processing in progress."
                            # 14 means "SIM busy"
                            self._writeWait += 0.2 # Increase waiting period temporarily
                            # Retry the command after waiting a bit
                            self.log.debug('Device/SIM busy error detected; self._writeWait adjusted to %fs', self._writeWait)
                            time.sleep(self._writeWait)
                            result = self.write(data, waitForResponse, timeout, parseError, writeTerm, expectedResponseTermSeq)
                            self.log.debug('self_writeWait set to 0.1 because of recovering from device busy (515) error')
                            if errorCode == 515:
                                self._writeWait = 0.1 # Set this to something sane for further commands (slow modem)
                            else:
                                self._writeWait = 0 # The modem was just waiting for the SIM card
                            return result
                        if errorType == b'CME':
                            raise CmeError(data, int(errorCode))
                        else: # CMS error
                            raise CmsError(data, int(errorCode))
                    else:
                        raise CommandError(data)
                elif cmdStatusLine == b'COMMAND NOT SUPPORT': # Some Huawei modems respond with this for unknown commands
                    raise CommandError('{} ({})'.format(data,cmdStatusLine))
            return responseLines

    @property
    def signalStrength(self):
        """ Checks the modem's cellular network signal strength

        :raise CommandError: if an error occurs

        :return: The network signal strength as an integer between 0 and 99, or -1 if it is unknown
        :rtype: int
        """
        csq = self.CSQ_REGEX.match(self.write('AT+CSQ')[0])
        if csq:
            ss = int(csq.group(1))
            return ss if ss != 99 else -1
        else:
            raise CommandError()

    @property
    def manufacturer(self):
        """ :return: The modem's manufacturer's name """
        return self.write('AT+CGMI')[0]

    @property
    def model(self):
        """ :return: The modem's model name """
        return self.write('AT+CGMM')[0]

    @property
    def revision(self):
        """ :return: The modem's software revision, or None if not known/supported """
        try:
            return self.write('AT+CGMR')[0]
        except CommandError:
            return None

    @property
    def imei(self):
        """ :return: The modem's serial number (IMEI number) """
        return self.write('AT+CGSN')[0]

    @property
    def imsi(self):
        """ :return: The IMSI (International Mobile Subscriber Identity) of the SIM card. The PIN may need to be entered before reading the IMSI """
        return self.write('AT+CIMI')[0]

    @property
    def networkName(self):
        """ :return: the name of the GSM Network Operator to which the modem is connected """
        copsMatch = lineMatching(b'^\+COPS: (\d),(\d),"(.+)",{0,1}\d*$', self.write('AT+COPS?')) # response format: +COPS: mode,format,"operator_name",x
        if copsMatch:
            return copsMatch.group(3)

    @property
    def supportedCommands(self):
        """ :return: list of AT commands supported by this modem (without the AT prefix). Returns None if not known """
        try:
            # AT+CLAC responses differ between modems. Most respond with +CLAC: and then a comma-separated list of commands
            # while others simply return each command on a new line, with no +CLAC: prefix
            response = self.write('AT+CLAC', timeout=10)
            if len(response) == 2: # Single-line response, comma separated
                commands = response[0]
                if commands.startswith(b'+CLAC'):
                    commands = commands[6:] # remove the +CLAC: prefix before splitting
                return commands.split(',')
            elif len(response) > 2: # Multi-line response
                return [cmd.strip() for cmd in response[:-1]]
            else:
                self.log.debug('Unhandled +CLAC response: {0}'.format(response))
                return None
        except TimeoutException:
            # Try interactive command recognition
            commands = []
            checkable_commands = ['^CVOICE', '+VTS', '^DTMF', '^USSDMODE', '+WIND', '+ZPAS', '+CSCS']

            # Check if modem is still alive
            try:
                response = self.write('AT')
            except:
                raise TimeoutException

            # Check all commands that will by considered
            for command in checkable_commands:
                try:
                    # Compose AT command that will read values under specified function
                    at_command='AT'+command+'=?'
                    response = self.write(at_command)
                    # If there are values inside response - add command to the list
                    commands.append(command)
                except:
                    continue

            # Return found commands
            return commands
        except CommandError:
            return None

    @property
    def smsTextMode(self):
        """ :return: True if the modem is set to use text mode for SMS, False if it is set to use PDU mode """
        return self._smsTextMode
    @smsTextMode.setter
    def smsTextMode(self, textMode):
        """ Set to True for the modem to use text mode for SMS, or False for it to use PDU mode """
        if textMode != self._smsTextMode:
            if self.alive:
                self.write('AT+CMGF={0}'.format(1 if textMode else 0))
            self._smsTextMode = textMode
            self._compileSmsRegexes()

    @property
    def smsSupportedEncoding(self):
        """
        :raise NotImplementedError: If an error occures during AT command response parsing.
        :return: List of supported encoding names. """

        # Check if command is available
        if self._commands == None:
            self._commands = self.supportedCommands

        if not '+CSCS' in self._commands:
            self._smsSupportedEncodingNames = []
            return self._smsSupportedEncodingNames

        # Get available encoding names
        response = self.write('AT+CSCS=?')

        # Check response length (should be 2 - list of options and command status)
        if len(response) != 2:
            self.log.debug('Unhandled +CSCS response: {0}'.format(response))
            raise NotImplementedError

        # Extract encoding names list
        try:
            enc_list = response[0]  # Get the first line
            enc_list = enc_list[6:] # Remove '+CSCS' prefix
            # Extract AT list in format ("str", "str2", "str3")
            enc_list = enc_list.split('(')[1]
            enc_list = enc_list.split(')')[0]
            enc_list = enc_list.split(',')
            enc_list = [x.split('"')[1] for x in enc_list]
        except:
            self.log.debug('Unhandled +CSCS response: {0}'.format(response))
            raise NotImplementedError

        self._smsSupportedEncodingNames = enc_list
        return self._smsSupportedEncodingNames

    @property
    def smsEncoding(self):
        """ :return: Encoding name if encoding command is available, else GSM. """
        if self._commands == None:
            self._commands = self.supportedCommands

        if '+CSCS' in self._commands:
            response = self.write('AT+CSCS?')

            if len(response) == 2:
                encoding = response[0]
                if encoding.startswith('+CSCS'):
                    encoding = encoding[6:].split('"') # remove the +CSCS: prefix before splitting
                    if len(encoding) == 3:
                        self._smsEncoding = encoding[1]
                    else:
                        self.log.debug('Unhandled +CSCS response: {0}'.format(response))
            else:
                self.log.debug('Unhandled +CSCS response: {0}'.format(response))

        return self._smsEncoding
    @smsEncoding.setter
    def smsEncoding(self, encoding):
        """ Set encoding for SMS inside PDU mode.

        :return: True if encoding successfully set, otherwise False. """

        # Check if command is available
        if self._commands == None:
            self._commands = self.supportedCommands

        if not '+CSCS' in self._commands:
            return False

        # Check if command is available
        if self._smsSupportedEncodingNames == None:
            self.smsSupportedEncoding

        # Check if desired encoding is available
        if encoding in self._smsSupportedEncodingNames:
            # Set encoding
            response = self.write('AT+CSCS="{0}"'.format(encoding))
            if len(response) == 1:
                if response[0].lower() == 'ok':
                    self._smsEncoding = encoding
                    return True

        return False

    def _setSmsMemory(self, readDelete=None, write=None):
        """ Set the current SMS memory to use for read/delete/write operations """
        # Switch to the correct memory type if required
        if write != None and write != self._smsMemWrite:
            self.write()
            readDel = readDelete or self._smsMemReadDelete
            self.write('AT+CPMS="{0}","{1}"'.format(readDel, write))
            self._smsMemReadDelete = readDel
            self._smsMemWrite = write
        elif readDelete != None and readDelete != self._smsMemReadDelete:
            self.write('AT+CPMS="{0}"'.format(readDelete))
            self._smsMemReadDelete = readDelete

    def _compileSmsRegexes(self):
        """ Compiles regular expression used for parsing SMS messages based on current mode """
        if self._smsTextMode:
            if self.CMGR_SM_DELIVER_REGEX_TEXT == None:
                self.CMGR_SM_DELIVER_REGEX_TEXT = re.compile(b'^\+CMGR: "([^"]+)","([^"]+)",[^,]*,"([^"]+)"$')
                self.CMGR_SM_REPORT_REGEXT_TEXT = re.compile(b'^\+CMGR: ([^,]*),\d+,(\d+),"{0,1}([^"]*)"{0,1},\d*,"([^"]+)","([^"]+)",(\d+)$')
        elif self.CMGR_REGEX_PDU == None:
<<<<<<< HEAD
            self.CMGR_REGEX_PDU = re.compile(b'^\+CMGR:\s*(\d*),\s*"{0,1}([^"]*)"{0,1},\s*(\d+)$')
=======
            self.CMGR_REGEX_PDU = re.compile(r'^\+CMGR:\s*(\d*),\s*"{0,1}([^"]*)"{0,1},\s*(\d+)$')
>>>>>>> 72784057
            
    @property
    def smsc(self):
        """ :return: The default SMSC number stored on the SIM card """
        if self._smscNumber == None:
            try:
                readSmsc = self.write('AT+CSCA?')
            except SmscNumberUnknownError:
                pass # Some modems return a CMS 330 error if the value isn't set
            else:
                cscaMatch = lineMatching(b'\+CSCA:\s*"([^,]+)",(\d+)$', readSmsc)
                if cscaMatch:
                    self._smscNumber = cscaMatch.group(1)
        return self._smscNumber
    @smsc.setter
    def smsc(self, smscNumber):
        """ Set the default SMSC number to use when sending SMS messages """
        if smscNumber != self._smscNumber:
            if self.alive:
                self.write('AT+CSCA="{0}"'.format(smscNumber))
            self._smscNumber = smscNumber

    def waitForNetworkCoverage(self, timeout=None):
        """ Block until the modem has GSM network coverage.

        This method blocks until the modem is registered with the network
        and the signal strength is greater than 0, optionally timing out
        if a timeout was specified

        :param timeout: Maximum time to wait for network coverage, in seconds
        :type timeout: int or float

        :raise TimeoutException: if a timeout was specified and reached
        :raise InvalidStateException: if the modem is not going to receive network coverage (SIM blocked, etc)

        :return: the current signal strength
        :rtype: int
        """
        block = [True]
        if timeout != None:
            # Set up a timeout mechanism
            def _cancelBlock():
                block[0] = False
            t = threading.Timer(timeout, _cancelBlock)
            t.start()
        ss = -1
        checkCreg = True
        while block[0]:
            if checkCreg:
                cregResult = lineMatching(b'^\+CREG:\s*(\d),(\d)$', self.write('AT+CREG?', parseError=False)) # example result: +CREG: 0,1
                if cregResult:
                    status = int(cregResult.group(2))
                    if status in (1, 5):
                        # 1: registered, home network, 5: registered, roaming
                        # Now simply check and return network signal strength
                        checkCreg = False
                    elif status == 3:
                        raise InvalidStateException('Network registration denied')
                    elif status == 0:
                        raise InvalidStateException('Device not searching for network operator')
                else:
                    # Disable network registration check; only use signal strength
                    self.log.info('+CREG check disabled due to invalid response or unsupported command')
                    checkCreg = False
            else:
                # Check signal strength
                ss = self.signalStrength
                if ss > 0:
                    return ss
            time.sleep(1)
        else:
            # If this is reached, the timer task has triggered
            raise TimeoutException()

    def sendSms(self, destination, text, waitForDeliveryReport=False, deliveryTimeout=15, sendFlash=False):
        """ Send an SMS text message

        :param destination: the recipient's phone number
        :type destination: str
        :param text: the message text
        :type text: str
        :param waitForDeliveryReport: if True, this method blocks until a delivery report is received for the sent message
        :type waitForDeliveryReport: boolean
        :param deliveryReport: the maximum time in seconds to wait for a delivery report (if "waitForDeliveryReport" is True)
        :type deliveryTimeout: int or float

        :raise CommandError: if an error occurs while attempting to send the message
        :raise TimeoutException: if the operation times out
        """

        # Check input text to select appropriate mode (text or PDU)
        # Check encoding
        try:
            encodedText = encodeGsm7(text)
        except ValueError:
            encodedText = None
            self.smsTextMode = False

        # Check message length
        if len(text) > 160:
            self.smsTextMode = False

        # Send SMS via AT commands
        if self._smsTextMode:
            self.write('AT+CMGS="{0}"'.format(destination), timeout=5, expectedResponseTermSeq=b'> ')
            result = lineStartingWith(b'+CMGS:', self.write(text, timeout=35, writeTerm=CTRLZ))
        else:
            # Set GSM modem SMS encoding format
            # Encode message text and set data coding scheme based on text contents
            if encodedText == None:
                # Cannot encode text using GSM-7; use UCS2 instead
                self.smsEncoding = 'UCS2'
            else:
                self.smsEncoding = 'GSM'

            pdus = encodeSmsSubmitPdu(destination, text, reference=self._smsRef, sendFlash=sendFlash)
            for pdu in pdus:
                self.write('AT+CMGS={0}'.format(pdu.tpduLength), timeout=5, expectedResponseTermSeq=b'> ')
                result = lineStartingWith(b'+CMGS:', self.write(str(pdu), timeout=35, writeTerm=CTRLZ)) # example: +CMGS: xx
        if result == None:
            raise CommandError('Modem did not respond with +CMGS response')
        reference = int(result[7:])
        self._smsRef = reference + 1
        if self._smsRef > 255:
            self._smsRef = 0
        sms = SentSms(destination, text, reference)
        # Add a weak-referenced entry for this SMS (allows us to update the SMS state if a status report is received)
        self.sentSms[reference] = sms
        if waitForDeliveryReport:
            self._smsStatusReportEvent = threading.Event()
            if self._smsStatusReportEvent.wait(deliveryTimeout):
                self._smsStatusReportEvent = None
            else: # Response timed out
                self._smsStatusReportEvent = None
                raise TimeoutException()
        return sms

    def sendUssd(self, ussdString, responseTimeout=15):
        """ Starts a USSD session by dialing the the specified USSD string, or \
        sends the specified string in the existing USSD session (if any)

        :param ussdString: The USSD access number to dial
        :param responseTimeout: Maximum time to wait a response, in seconds

        :raise TimeoutException: if no response is received in time

        :return: The USSD response message/session (as a Ussd object)
        :rtype: gsmmodem.modem.Ussd
        """
        self._ussdSessionEvent = threading.Event()
        try:
            cusdResponse = self.write('AT+CUSD=1,"{0}",15'.format(ussdString), timeout=responseTimeout) # Should respond with "OK"
        except Exception:
            self._ussdSessionEvent = None # Cancel the thread sync lock
            raise

        # Some modems issue the +CUSD response before the acknowledgment "OK" - check for that
        if len(cusdResponse) > 1:
            cusdResponseFound = lineStartingWith(b'+CUSD', cusdResponse) != None
            if cusdResponseFound:
                self._ussdSessionEvent = None # Cancel thread sync lock
                return self._parseCusdResponse(cusdResponse)
        # Wait for the +CUSD notification message
        if self._ussdSessionEvent.wait(responseTimeout):
            self._ussdSessionEvent = None
            return self._ussdResponse
        else: # Response timed out
            self._ussdSessionEvent = None
            raise TimeoutException()


    def checkForwarding(self, querytype, responseTimeout=15):
        """ Check forwarding status: 0=Unconditional, 1=Busy, 2=NoReply, 3=NotReach, 4=AllFwd, 5=AllCondFwd
        :param querytype: The type of forwarding to check

        :return: Status
        :rtype: Boolean
        """
        try:
            queryResponse = self.write('AT+CCFC={0},2'.format(querytype), timeout=responseTimeout) # Should respond with "OK"
        except Exception:
            raise
        print(queryResponse)
        return True
        
    
    def setForwarding(self, fwdType, fwdEnable, fwdNumber, responseTimeout=15):
        """ Check forwarding status: 0=Unconditional, 1=Busy, 2=NoReply, 3=NotReach, 4=AllFwd, 5=AllCondFwd
        :param fwdType: The type of forwarding to set
        :param fwdEnable: 1 to enable, 0 to disable, 2 to query, 3 to register, 4 to erase
        :param fwdNumber: Number to forward to

        :return: Success or not
        :rtype: Boolean
        """
        try:
            queryResponse = self.write('AT+CCFC={0},{1},"{2}"'.format(fwdType, fwdEnable, fwdNumber), timeout=responseTimeout) # Should respond with "OK"
        except Exception:
            raise
            return False
        print(queryResponse)
        return queryResponse
    
    def dial(self, number, timeout=5, callStatusUpdateCallbackFunc=None):
        """ Calls the specified phone number using a voice phone call

        :param number: The phone number to dial
        :param timeout: Maximum time to wait for the call to be established
        :param callStatusUpdateCallbackFunc: Callback function that is executed if the call's status changes due to
               remote events (i.e. when it is answered, the call is ended by the remote party)

        :return: The outgoing call
        :rtype: gsmmodem.modem.Call
        """
        if self._waitForCallInitUpdate:
            # Wait for the "call originated" notification message
            self._dialEvent = threading.Event()
            try:
                self.write('ATD{0};'.format(number), timeout=timeout, waitForResponse=self._waitForAtdResponse)
            except Exception:
                self._dialEvent = None # Cancel the thread sync lock
                raise
        else:
            # Don't wait for a call init update - base the call ID on the number of active calls
            self.write('ATD{0};'.format(number), timeout=timeout, waitForResponse=self._waitForAtdResponse)
            self.log.debug("Not waiting for outgoing call init update message")
            callId = len(self.activeCalls) + 1
            callType = 0 # Assume voice
            call = Call(self, callId, callType, number, callStatusUpdateCallbackFunc)
            self.activeCalls[callId] = call
            return call

        if self._mustPollCallStatus:
            # Fake a call notification by polling call status until the status indicates that the call is being dialed
            threading.Thread(target=self._pollCallStatus, kwargs={'expectedState': 0, 'timeout': timeout}).start()

        if self._dialEvent.wait(timeout):
            self._dialEvent = None
            callId, callType = self._dialResponse
            call = Call(self, callId, callType, number, callStatusUpdateCallbackFunc)
            self.activeCalls[callId] = call
            return call
        else: # Call establishing timed out
            self._dialEvent = None
            raise TimeoutException()

    def processStoredSms(self, unreadOnly=False):
        """ Process all SMS messages currently stored on the device/SIM card.

        Reads all (or just unread) received SMS messages currently stored on the
        device/SIM card, initiates "SMS received" events for them, and removes
        them from the SIM card.
        This is useful if SMS messages were received during a period that
        python-gsmmodem was not running but the modem was powered on.

        :param unreadOnly: If True, only process unread SMS messages
        :type unreadOnly: boolean
        """
        states = [Sms.STATUS_RECEIVED_UNREAD]
        if not unreadOnly:
            states.insert(0, Sms.STATUS_RECEIVED_READ)
        for msgStatus in states:
            messages = self.listStoredSms(status=msgStatus, delete=True)
            for sms in messages:
                self.smsReceivedCallback(sms)

    def listStoredSms(self, status=Sms.STATUS_ALL, memory=None, delete=False):
        """ Returns SMS messages currently stored on the device/SIM card.

        The messages are read from the memory set by the "memory" parameter.

        :param status: Filter messages based on this read status; must be 0-4 (see Sms class)
        :type status: int
        :param memory: The memory type to read from. If None, use the current default SMS read memory
        :type memory: str or None
        :param delete: If True, delete returned messages from the device/SIM card
        :type delete: bool

        :return: A list of Sms objects containing the messages read
        :rtype: list
        """
        self._setSmsMemory(readDelete=memory)
        messages = []
        delMessages = set()
        if self._smsTextMode:
            cmglRegex= re.compile(b'^\+CMGL: (\d+),"([^"]+)","([^"]+)",[^,]*,"([^"]+)"$')
            for key, val in dictItemsIter(Sms.TEXT_MODE_STATUS_MAP):
                if status == val:
                    statusStr = key
                    break
            else:
                raise ValueError('Invalid status value: {0}'.format(status))
            result = self.write('AT+CMGL="{0}"'.format(statusStr))
            msgLines = []
            msgIndex = msgStatus = number = msgTime = None
            for line in result:
                cmglMatch = cmglRegex.match(line)
                if cmglMatch:
                    # New message; save old one if applicable
                    if msgIndex != None and len(msgLines) > 0:
                        msgText = '\n'.join(msgLines)
                        msgLines = []
                        messages.append(ReceivedSms(self, Sms.TEXT_MODE_STATUS_MAP[msgStatus], number, parseTextModeTimeStr(msgTime), msgText))
                        delMessages.add(int(msgIndex))
                    msgIndex, msgStatus, number, msgTime = cmglMatch.groups()
                    msgLines = []
                else:
                    if line != b'OK':
                        msgLines.append(line)
            if msgIndex != None and len(msgLines) > 0:
                msgText = '\n'.join(msgLines)
                msgLines = []
                messages.append(ReceivedSms(self, Sms.TEXT_MODE_STATUS_MAP[msgStatus], number, parseTextModeTimeStr(msgTime), msgText))
                delMessages.add(int(msgIndex))
        else:
            cmglRegex = re.compile(b'^\+CMGL:\s*(\d+),\s*(\d+),.*$')
            readPdu = False
            result = self.write('AT+CMGL={0}'.format(status))
            for line in result:
                if not readPdu:
                    cmglMatch = cmglRegex.match(line)
                    if cmglMatch:
                        msgIndex = int(cmglMatch.group(1))
                        msgStat = int(cmglMatch.group(2))
                        readPdu = True
                else:
                    try:
                        smsDict = decodeSmsPdu(line)
                    except EncodingError:
                        self.log.debug('Discarding line from +CMGL response: %s', line)
                    else:
                        if smsDict['type'] == 'SMS-DELIVER':
                            sms = ReceivedSms(self, int(msgStat), smsDict['number'], smsDict['time'], smsDict['text'], smsDict['smsc'])
                        elif smsDict['type'] == 'SMS-STATUS-REPORT':
                            sms = StatusReport(self, int(msgStat), smsDict['reference'], smsDict['number'], smsDict['time'], smsDict['discharge'], smsDict['status'])
                        else:
                            raise CommandError('Invalid PDU type for readStoredSms(): {0}'.format(smsDict['type']))
                        messages.append(sms)
                        delMessages.add(msgIndex)
                        readPdu = False
        if delete:
            if status == Sms.STATUS_ALL:
                # Delete all messages
                self.deleteMultipleStoredSms()
            else:
                for msgIndex in delMessages:
                    self.deleteStoredSms(msgIndex)
        return messages

    def _handleModemNotification(self, lines):
        """ Handler for unsolicited notifications from the modem

        This method simply spawns a separate thread to handle the actual notification
        (in order to release the read thread so that the handlers are able to write back to the modem, etc)

        :param lines The lines that were read
        """
        threading.Thread(target=self.__threadedHandleModemNotification, kwargs={'lines': lines}).start()

    def __threadedHandleModemNotification(self, lines):
        """ Implementation of _handleModemNotification() to be run in a separate thread

        :param lines The lines that were read
        """
        next_line_is_te_statusreport = False
        for line in lines:
            if b'RING' in line:
                # Incoming call (or existing call is ringing)
                self._handleIncomingCall(lines)
                return
            elif line.startswith(b'+CMTI'):
                # New SMS message indication
                self._handleSmsReceived(line)
                return
            elif line.startswith(b'+CUSD'):
                # USSD notification - either a response or a MT-USSD ("push USSD") message
                self._handleUssd(lines)
                return
            elif line.startswith(b'+CDSI'):
                # SMS status report
                self._handleSmsStatusReport(line)
                return
            elif line.startswith('+CDS'):
                # SMS status report at next line
                next_line_is_te_statusreport = True
                cdsMatch = self.CDS_REGEX.match(line)
                if cdsMatch:
                    next_line_is_te_statusreport_length = int(cdsMatch.group(1))
                else:
                    next_line_is_te_statusreport_length = -1
            elif next_line_is_te_statusreport:
                self._handleSmsStatusReportTe(next_line_is_te_statusreport_length, line)
                return
            else:
                # Check for call status updates
                for updateRegex, handlerFunc in self._callStatusUpdates:
                    match = updateRegex.match(line)
                    if match:
                        # Handle the update
                        handlerFunc(match)
                        return
        # If this is reached, the notification wasn't handled
        self.log.debug('Unhandled unsolicited modem notification: %s', lines)

    def _handleIncomingCall(self, lines):
        self.log.debug('Handling incoming call')
        ringLine = lines.pop(0)
        if self._extendedIncomingCallIndication:
            try:
                callType = ringLine.split(' ', 1)[1]
            except IndexError:
                # Some external 3G scripts modify incoming call indication settings (issue #18)
                self.log.debug('Extended incoming call indication format changed externally; re-enabling...')
                callType = None
                try:
                    # Re-enable extended format of incoming indication (optional)
                    self.write('AT+CRC=1')
                except CommandError:
                    self.log.warn('Extended incoming call indication format changed externally; unable to re-enable')
                    self._extendedIncomingCallIndication = False
        else:
            callType = None
        if self._callingLineIdentification and len(lines) > 0:
            clipLine = lines.pop(0)
            clipMatch = self.CLIP_REGEX.match(clipLine)
            if clipMatch:
                callerNumber = clipMatch.group(1)
                ton = clipMatch.group(2)
                #TODO: re-add support for this
                callerName = None
                #callerName = clipMatch.group(3)
                #if callerName != None and len(callerName) == 0:
                #    callerName = None
            else:
                callerNumber = ton = callerName = None
        else:
            callerNumber = ton = callerName = None

        call = None
        for activeCall in dictValuesIter(self.activeCalls):
            if activeCall.number == callerNumber:
                call = activeCall
                call.ringCount += 1
        if call == None:
            callId = len(self.activeCalls) + 1;
            call = IncomingCall(self, callerNumber, ton, callerName, callId, callType)
            self.activeCalls[callId] = call
        self.incomingCallCallback(call)

    def _handleCallInitiated(self, regexMatch, callId=None, callType=1):
        """ Handler for "outgoing call initiated" event notification line """
        if self._dialEvent:
            if regexMatch:
                groups = regexMatch.groups()
                # Set self._dialReponse to (callId, callType)
                if len(groups) >= 2:
                    self._dialResponse = (int(groups[0]) , int(groups[1]))
                else:
                    self._dialResponse = (int(groups[0]), 1) # assume call type: VOICE
            else:
                self._dialResponse = callId, callType
            self._dialEvent.set()

    def _handleCallAnswered(self, regexMatch, callId=None):
        """ Handler for "outgoing call answered" event notification line """
        if regexMatch:
            groups = regexMatch.groups()
            if len(groups) > 1:
                callId = int(groups[0])
                self.activeCalls[callId].answered = True
            else:
                # Call ID not available for this notificition - check for the first outgoing call that has not been answered
                for call in dictValuesIter(self.activeCalls):
                    if call.answered == False and type(call) == Call:
                        call.answered = True
                        return
        else:
            # Use supplied values
            self.activeCalls[callId].answered = True

    def _handleCallEnded(self, regexMatch, callId=None, filterUnanswered=False):
        if regexMatch:
            groups = regexMatch.groups()
            if len(groups) > 0:
                callId = int(groups[0])
            else:
                # Call ID not available for this notification - check for the first outgoing call that is active
                for call in dictValuesIter(self.activeCalls):
                    if type(call) == Call:
                        if not filterUnanswered or (filterUnanswered == True and call.answered == False):
                            callId = call.id
                            break
        if callId and callId in self.activeCalls:
            self.activeCalls[callId].answered = False
            self.activeCalls[callId].active = False
            del self.activeCalls[callId]

    def _handleCallRejected(self, regexMatch, callId=None):
        """ Handler for rejected (unanswered calls being ended)

        Most modems use _handleCallEnded for handling both call rejections and remote hangups.
        This method does the same, but filters for unanswered calls only.
        """
        return self._handleCallEnded(regexMatch, callId, True)

    def _handleSmsReceived(self, notificationLine):
        """ Handler for "new SMS" unsolicited notification line """
        self.log.debug('SMS message received')
        cmtiMatch = self.CMTI_REGEX.match(notificationLine)
        if cmtiMatch:
            msgMemory = cmtiMatch.group(1)
            msgIndex = cmtiMatch.group(2)
            sms = self.readStoredSms(msgIndex, msgMemory)
            self.deleteStoredSms(msgIndex)
            self.smsReceivedCallback(sms)

    def _handleSmsStatusReport(self, notificationLine):
        """ Handler for SMS status reports """
        self.log.debug('SMS status report received')
        cdsiMatch = self.CDSI_REGEX.match(notificationLine)
        if cdsiMatch:
            msgMemory = cdsiMatch.group(1)
            msgIndex = cdsiMatch.group(2)
            report = self.readStoredSms(msgIndex, msgMemory)
            self.deleteStoredSms(msgIndex)
            # Update sent SMS status if possible
            if report.reference in self.sentSms:
                self.sentSms[report.reference].report = report
            if self._smsStatusReportEvent:
                # A sendSms() call is waiting for this response - notify waiting thread
                self._smsStatusReportEvent.set()
            else:
                # Nothing is waiting for this report directly - use callback
                self.smsStatusReportCallback(report)

    def _handleSmsStatusReportTe(self, length, notificationLine):
        """ Handler for TE SMS status reports """
        self.log.debug('TE SMS status report received')
        try:
            smsDict = decodeSmsPdu(notificationLine)
        except EncodingError:
            self.log.debug('Discarding notification line from +CDS response: %s', notificationLine)
        else:
            if smsDict['type'] == 'SMS-STATUS-REPORT':
                report = StatusReport(self, int(smsDict['status']), smsDict['reference'], smsDict['number'], smsDict['time'], smsDict['discharge'], smsDict['status'])
            else:
                raise CommandError('Invalid PDU type for readStoredSms(): {0}'.format(smsDict['type']))
        # Update sent SMS status if possible
        if report.reference in self.sentSms:
            self.sentSms[report.reference].report = report
        if self._smsStatusReportEvent:
            # A sendSms() call is waiting for this response - notify waiting thread
            self._smsStatusReportEvent.set()
        else:
            # Nothing is waiting for this report directly - use callback
            self.smsStatusReportCallback(report)

    def readStoredSms(self, index, memory=None):
        """ Reads and returns the SMS message at the specified index

        :param index: The index of the SMS message in the specified memory
        :type index: int
        :param memory: The memory type to read from. If None, use the current default SMS read memory
        :type memory: str or None

        :raise CommandError: if unable to read the stored message

        :return: The SMS message
        :rtype: subclass of gsmmodem.modem.Sms (either ReceivedSms or StatusReport)
        """
        # Switch to the correct memory type if required
        self._setSmsMemory(readDelete=memory)
        msgData = self.write('AT+CMGR={0}'.format(index))
        # Parse meta information
        if self._smsTextMode:
            cmgrMatch = self.CMGR_SM_DELIVER_REGEX_TEXT.match(msgData[0])
            if cmgrMatch:
                msgStatus, number, msgTime = cmgrMatch.groups()
                msgText = '\n'.join(msgData[1:-1])
                return ReceivedSms(self, Sms.TEXT_MODE_STATUS_MAP[msgStatus], number, parseTextModeTimeStr(msgTime), msgText)
            else:
                # Try parsing status report
                cmgrMatch = self.CMGR_SM_REPORT_REGEXT_TEXT.match(msgData[0])
                if cmgrMatch:
                    msgStatus, reference, number, sentTime, deliverTime, deliverStatus = cmgrMatch.groups()
                    if msgStatus.startswith('"'):
                        msgStatus = msgStatus[1:-1]
                    if len(msgStatus) == 0:
                        msgStatus = "REC UNREAD"
                    return StatusReport(self, Sms.TEXT_MODE_STATUS_MAP[msgStatus], int(reference), number, parseTextModeTimeStr(sentTime), parseTextModeTimeStr(deliverTime), int(deliverStatus))
                else:
                    raise CommandError('Failed to parse text-mode SMS message +CMGR response: {0}'.format(msgData))
        else:
            cmgrMatch = self.CMGR_REGEX_PDU.match(msgData[0])
            if not cmgrMatch:
                raise CommandError('Failed to parse PDU-mode SMS message +CMGR response: {0}'.format(msgData))
            stat, alpha, length = cmgrMatch.groups()
            try:
                stat = int(stat)
            except Exception:
                # Some modems (ZTE) do not always read return status - default to RECEIVED UNREAD
                stat = Sms.STATUS_RECEIVED_UNREAD
            pdu = msgData[1]
            smsDict = decodeSmsPdu(pdu)
            if smsDict['type'] == 'SMS-DELIVER':
                return ReceivedSms(self, int(stat), smsDict['number'], smsDict['time'], smsDict['text'], smsDict['smsc'])
            elif smsDict['type'] == 'SMS-STATUS-REPORT':
                return StatusReport(self, int(stat), smsDict['reference'], smsDict['number'], smsDict['time'], smsDict['discharge'], smsDict['status'])
            else:
                raise CommandError('Invalid PDU type for readStoredSms(): {0}'.format(smsDict['type']))

    def deleteStoredSms(self, index, memory=None):
        """ Deletes the SMS message stored at the specified index in modem/SIM card memory

        :param index: The index of the SMS message in the specified memory
        :type index: int
        :param memory: The memory type to delete from. If None, use the current default SMS read/delete memory
        :type memory: str or None

        :raise CommandError: if unable to delete the stored message
        """
        self._setSmsMemory(readDelete=memory)
        self.write('AT+CMGD={0},0'.format(index))

    def deleteMultipleStoredSms(self, delFlag=4, memory=None):
        """ Deletes all SMS messages that have the specified read status.

        The messages are read from the memory set by the "memory" parameter.
        The value of the "delFlag" paramater is the same as the "DelFlag" parameter of the +CMGD command:
        1: Delete All READ messages
        2: Delete All READ and SENT messages
        3: Delete All READ, SENT and UNSENT messages
        4: Delete All messages (this is the default)

        :param delFlag: Controls what type of messages to delete; see description above.
        :type delFlag: int
        :param memory: The memory type to delete from. If None, use the current default SMS read/delete memory
        :type memory: str or None
        :param delete: If True, delete returned messages from the device/SIM card
        :type delete: bool

        :raise ValueErrror: if "delFlag" is not in range [1,4]
        :raise CommandError: if unable to delete the stored messages
        """
        if 0 < delFlag <= 4:
            self._setSmsMemory(readDelete=memory)
            self.write('AT+CMGD=1,{0}'.format(delFlag))
        else:
            raise ValueError('"delFlag" must be in range [1,4]')

    def _handleUssd(self, lines):
        """ Handler for USSD event notification line(s) """
        if self._ussdSessionEvent:
            # A sendUssd() call is waiting for this response - parse it
            self._ussdResponse = self._parseCusdResponse(lines)
            # Notify waiting thread
            self._ussdSessionEvent.set()

    def _parseCusdResponse(self, lines):
        """ Parses one or more +CUSD notification lines (for USSD)
        :return: USSD response object
        :rtype: gsmmodem.modem.Ussd
        """
        if len(lines) > 1:
            # Issue #20: Some modem/network combinations use \r\n as in-message EOL indicators;
            # - join lines to compensate for that (thanks to davidjb for the fix)
            # Also, look for more than one +CUSD response because of certain modems' strange behaviour
            cusdMatches = list(self.CUSD_REGEX.finditer('\r\n'.join(lines)))
        else:
            # Single standard +CUSD response
            cusdMatches = [self.CUSD_REGEX.match(lines[0])]
        message = None
        sessionActive = True
        if len(cusdMatches) > 1:
            self.log.debug('Multiple +CUSD responses received; filtering...')
            # Some modems issue a non-standard "extra" +CUSD notification for releasing the session
            for cusdMatch in cusdMatches:
                if cusdMatch.group(1) == '2':
                    # Set the session to inactive, but ignore the message
                    self.log.debug('Ignoring "session release" message: %s', cusdMatch.group(2))
                    sessionActive = False
                else:
                    # Not a "session release" message
                    message = cusdMatch.group(2)
                    if sessionActive and cusdMatch.group(1) != '1':
                        sessionActive = False
        else:
            sessionActive = cusdMatches[0].group(1) == '1'
            message = cusdMatches[0].group(2)
        return Ussd(self, sessionActive, message)

    def _placeHolderCallback(self, *args):
        """ Does nothing """
        self.log.debug('called with args: {0}'.format(args))

    def _pollCallStatus(self, expectedState, callId=None, timeout=None):
        """ Poll the status of outgoing calls.
        This is used for modems that do not have a known set of call status update notifications.

        :param expectedState: The internal state we are waiting for. 0 == initiated, 1 == answered, 2 = hangup
        :type expectedState: int

        :raise TimeoutException: If a timeout was specified, and has occurred
        """
        callDone = False
        timeLeft = timeout or 999999
        while self.alive and not callDone and timeLeft > 0:
            time.sleep(0.5)
            if expectedState == 0: # Only call initializing can timeout
                timeLeft -= 0.5
            try:
                clcc = self._pollCallStatusRegex.match(self.write('AT+CLCC')[0])
            except TimeoutException as timeout:
                # Can happend if the call was ended during our time.sleep() call
                clcc = None
            if clcc:
                direction = int(clcc.group(2))
                if direction == 0: # Outgoing call
                    # Determine call state
                    stat = int(clcc.group(3))
                    if expectedState == 0: # waiting for call initiated
                        if stat == 2 or stat == 3: # Dialing or ringing ("alerting")
                            callId = int(clcc.group(1))
                            callType = int(clcc.group(4))
                            self._handleCallInitiated(None, callId, callType) # if self_dialEvent is None, this does nothing
                            expectedState = 1 # Now wait for call answer
                    elif expectedState == 1: # waiting for call to be answered
                        if stat == 0: # Call active
                            callId = int(clcc.group(1))
                            self._handleCallAnswered(None, callId)
                            expectedState = 2 # Now wait for call hangup
            elif expectedState == 2 : # waiting for remote hangup
                # Since there was no +CLCC response, the call is no longer active
                callDone = True
                self._handleCallEnded(None, callId=callId)
            elif expectedState == 1: # waiting for call to be answered
                # Call was rejected
                callDone = True
                self._handleCallRejected(None, callId=callId)
        if timeLeft <= 0:
            raise TimeoutException()


class Call(object):
    """ A voice call """

    DTMF_COMMAND_BASE = '+VTS='
    dtmfSupport = False # Indicates whether or not DTMF tones can be sent in calls

    def __init__(self, gsmModem, callId, callType, number, callStatusUpdateCallbackFunc=None):
        """
        :param gsmModem: GsmModem instance that created this object
        :param number: The number that is being called
        """
        self._gsmModem = weakref.proxy(gsmModem)
        self._callStatusUpdateCallbackFunc = callStatusUpdateCallbackFunc
        # Unique ID of this call
        self.id = callId
        # Call type (VOICE == 0, etc)
        self.type = callType
        # The remote number of this call (destination or origin)
        self.number = number
        # Flag indicating whether the call has been answered or not (backing field for "answered" property)
        self._answered = False
        # Flag indicating whether or not the call is active
        # (meaning it may be ringing or answered, but not ended because of a hangup event)
        self.active = True

    @property
    def answered(self):
        return self._answered
    @answered.setter
    def answered(self, answered):
        self._answered = answered
        if self._callStatusUpdateCallbackFunc:
            self._callStatusUpdateCallbackFunc(self)

    def sendDtmfTone(self, tones):
        """ Send one or more DTMF tones to the remote party (only allowed for an answered call)

        Note: this is highly device-dependent, and might not work

        :param digits: A str containining one or more DTMF tones to play, e.g. "3" or "\*123#"

        :raise CommandError: if the command failed/is not supported
        :raise InvalidStateException: if the call has not been answered, or is ended while the command is still executing
        """
        if self.answered:
            dtmfCommandBase = self.DTMF_COMMAND_BASE.format(cid=self.id)
            toneLen = len(tones)
            if len(tones) > 1:
                cmd = ('AT{0}{1};{0}' + ';{0}'.join(tones[1:])).format(dtmfCommandBase, tones[0])
            else:
                cmd = 'AT{0}{1}'.format(dtmfCommandBase, tones)
            try:
                self._gsmModem.write(cmd, timeout=(5 + toneLen))
            except CmeError as e:
                if e.code == 30:
                    # No network service - can happen if call is ended during DTMF transmission (but also if DTMF is sent immediately after call is answered)
                    raise InterruptedException('No network service', e)
                elif e.code == 3:
                    # Operation not allowed - can happen if call is ended during DTMF transmission
                    raise InterruptedException('Operation not allowed', e)
                else:
                    raise e
        else:
            raise InvalidStateException('Call is not active (it has not yet been answered, or it has ended).')

    def hangup(self):
        """ End the phone call.

        Does nothing if the call is already inactive.
        """
        if self.active:
            self._gsmModem.write('ATH')
            self.answered = False
            self.active = False
        if self.id in self._gsmModem.activeCalls:
            del self._gsmModem.activeCalls[self.id]


class IncomingCall(Call):

    CALL_TYPE_MAP = {'VOICE': 0}

    """ Represents an incoming call, conveniently allowing access to call meta information and -control """
    def __init__(self, gsmModem, number, ton, callerName, callId, callType):
        """
        :param gsmModem: GsmModem instance that created this object
        :param number: Caller number
        :param ton: TON (type of number/address) in integer format
        :param callType: Type of the incoming call (VOICE, FAX, DATA, etc)
        """
        if type(callType) == str:
            callType = self.CALL_TYPE_MAP[callType]
        super(IncomingCall, self).__init__(gsmModem, callId, callType, number)
        # Type attribute of the incoming call
        self.ton = ton
        self.callerName = callerName
        # Flag indicating whether the call is ringing or not
        self.ringing = True
        # Amount of times this call has rung (before answer/hangup)
        self.ringCount = 1

    def answer(self):
        """ Answer the phone call.
        :return: self (for chaining method calls)
        """
        if self.ringing:
            self._gsmModem.write('ATA')
            self.ringing = False
            self.answered = True
        return self

    def hangup(self):
        """ End the phone call. """
        self.ringing = False
        super(IncomingCall, self).hangup()

class Ussd(object):
    """ Unstructured Supplementary Service Data (USSD) message.

    This class contains convenient methods for replying to a USSD prompt
    and to cancel the USSD session
    """

    def __init__(self, gsmModem, sessionActive, message):
        self._gsmModem = weakref.proxy(gsmModem)
        # Indicates if the session is active (True) or has been closed (False)
        self.sessionActive = sessionActive
        self.message = message

    def reply(self, message):
        """ Sends a reply to this USSD message in the same USSD session

        :raise InvalidStateException: if the USSD session is not active (i.e. it has ended)

        :return: The USSD response message/session (as a Ussd object)
        """
        if self.sessionActive:
            return self._gsmModem.sendUssd(message)
        else:
            raise InvalidStateException('USSD session is inactive')

    def cancel(self):
        """ Terminates/cancels the USSD session (without sending a reply)

        Does nothing if the USSD session is inactive.
        """
        if self.sessionActive:
            self._gsmModem.write('AT+CUSD=2')<|MERGE_RESOLUTION|>--- conflicted
+++ resolved
@@ -136,11 +136,7 @@
     # Used for parsing caller ID announcements for incoming calls. Group 1 is the number
     CLIP_REGEX = re.compile(b'^\+CLIP:\s*"(\+{0,1}\d+)",(\d+).*$')
     # Used for parsing new SMS message indications
-<<<<<<< HEAD
     CMTI_REGEX = re.compile(b'^\+CMTI:\s*"([^"]+)",\s*(\d+)$')
-=======
-    CMTI_REGEX = re.compile(r'^\+CMTI:\s*"([^"]+)",\s*(\d+)$')
->>>>>>> 72784057
     # Used for parsing SMS message reads (text mode)
     CMGR_SM_DELIVER_REGEX_TEXT = None
     # Used for parsing SMS status report message reads (text mode)
@@ -148,11 +144,7 @@
     # Used for parsing SMS message reads (PDU mode)
     CMGR_REGEX_PDU = None
     # Used for parsing USSD event notifications
-<<<<<<< HEAD
-    CUSD_REGEX = re.compile(b'\+CUSD:\s*(\d),"(.*?)",(\d+)', re.DOTALL)
-=======
-    CUSD_REGEX = re.compile(r'\+CUSD:\s*(\d),\s*"(.*?)",\s*(\d+)', re.DOTALL)
->>>>>>> 72784057
+    CUSD_REGEX = re.compile(b'\+CUSD:\s*(\d),\s*"(.*?)",\s*(\d+)', re.DOTALL)
     # Used for parsing SMS status reports
     CDSI_REGEX = re.compile(b'\+CDSI:\s*"([^"]+)",(\d+)$')
     CDS_REGEX  = re.compile(b'\+CDS:\s*([0-9]+)"$')
@@ -383,11 +375,7 @@
 
         if self._smsReadSupported:
             try:
-<<<<<<< HEAD
                 self.write('AT+CNMI=' + self.AT_CNMI)  # Set message notifications
-=======
-                self.write('AT+CNMI=2,1') # Set message notifications
->>>>>>> 72784057
             except CommandError:
                 try:
                     self.write('AT+CNMI=2,1,0,1,0') # Set message notifications, using TE for delivery reports <ds>
@@ -717,11 +705,7 @@
                 self.CMGR_SM_DELIVER_REGEX_TEXT = re.compile(b'^\+CMGR: "([^"]+)","([^"]+)",[^,]*,"([^"]+)"$')
                 self.CMGR_SM_REPORT_REGEXT_TEXT = re.compile(b'^\+CMGR: ([^,]*),\d+,(\d+),"{0,1}([^"]*)"{0,1},\d*,"([^"]+)","([^"]+)",(\d+)$')
         elif self.CMGR_REGEX_PDU == None:
-<<<<<<< HEAD
             self.CMGR_REGEX_PDU = re.compile(b'^\+CMGR:\s*(\d*),\s*"{0,1}([^"]*)"{0,1},\s*(\d+)$')
-=======
-            self.CMGR_REGEX_PDU = re.compile(r'^\+CMGR:\s*(\d*),\s*"{0,1}([^"]*)"{0,1},\s*(\d+)$')
->>>>>>> 72784057
             
     @property
     def smsc(self):

#!/usr/bin/env python

""" High-level API classes for an attached GSM modem """

import sys, re, logging, weakref, time, threading, abc, codecs
from datetime import datetime
from time import sleep

from .serial_comms import SerialComms
from .exceptions import CommandError, InvalidStateException, CmeError, CmsError, InterruptedException, TimeoutException, PinRequiredError, IncorrectPinError, SmscNumberUnknownError
from .pdu import encodeSmsSubmitPdu, decodeSmsPdu, encodeGsm7
from .util import SimpleOffsetTzInfo, lineStartingWith, allLinesMatchingPattern, parseTextModeTimeStr

#from . import compat # For Python 2.6 compatibility
from gsmmodem.util import lineMatching
from gsmmodem.exceptions import EncodingError
PYTHON_VERSION = sys.version_info[0]

CTRLZ = chr(26)
TERMINATOR = '\r'


if PYTHON_VERSION >= 3:
    xrange = range
    dictValuesIter = dict.values
    dictItemsIter = dict.items
    unicode = str
    TERMINATOR = b'\r'
    CTRLZ = b'\x1a'
    
    
else: #pragma: no cover
    dictValuesIter = dict.itervalues
    dictItemsIter = dict.iteritems


class Sms(object):
    """ Abstract SMS message base class """
    __metaclass__ = abc.ABCMeta

    # Some constants to ease handling SMS statuses
    STATUS_RECEIVED_UNREAD = 0
    STATUS_RECEIVED_READ = 1
    STATUS_STORED_UNSENT = 2
    STATUS_STORED_SENT = 3
    STATUS_ALL = 4
    # ...and a handy converter for text mode statuses
    TEXT_MODE_STATUS_MAP = {'REC UNREAD': STATUS_RECEIVED_UNREAD,
                            'REC READ': STATUS_RECEIVED_READ,
                            'STO UNSENT': STATUS_STORED_UNSENT,
                            'STO SENT': STATUS_STORED_SENT,
                            'ALL': STATUS_ALL}

    def __init__(self, number, text, smsc=None):
        self.number = number
        self.text = text
        self.smsc = smsc


class ReceivedSms(Sms):
    """ An SMS message that has been received (MT) """
<<<<<<< HEAD

    def __init__(self, gsmModem, status, number, time, text, smsc=None, udh=None):
=======
    
    def __init__(self, gsmModem, status, number, time, text, smsc=None, udh=[]):
>>>>>>> 81b43ce3
        super(ReceivedSms, self).__init__(number, text, smsc)
        self._gsmModem = weakref.proxy(gsmModem)
        self.status = status
        self.time = time
        self.udh = udh
<<<<<<< HEAD

=======
        
>>>>>>> 81b43ce3
    def reply(self, message):
        """ Convenience method that sends a reply SMS to the sender of this message """
        return self._gsmModem.sendSms(self.number, message)

    def sendSms(self, dnumber, message):
        """ Convenience method that sends a SMS to someone else """
        return self._gsmModem.sendSms(dnumber, message)

    def getModem(self):
        """ Convenience method that returns the gsm modem instance """
        return self._gsmModem
        
class SentSms(Sms):
    """ An SMS message that has been sent (MO) """

    ENROUTE = 0 # Status indicating message is still enroute to destination
    DELIVERED = 1 # Status indicating message has been received by destination handset
    FAILED = 2 # Status indicating message delivery has failed

    def __init__(self, number, text, reference, smsc=None):
        super(SentSms, self).__init__(number, text, smsc)
        self.report = None # Status report for this SMS (StatusReport object)
        self.reference = reference

    @property
    def status(self):
        """ Status of this SMS. Can be ENROUTE, DELIVERED or FAILED

        The actual status report object may be accessed via the 'report' attribute
        if status is 'DELIVERED' or 'FAILED'
        """
        if self.report == None:
            return SentSms.ENROUTE
        else:
            return SentSms.DELIVERED if self.report.deliveryStatus == StatusReport.DELIVERED else SentSms.FAILED


class StatusReport(Sms):
    """ An SMS status/delivery report

    Note: the 'status' attribute of this class refers to this status report SM's status (whether
    it has been read, etc). To find the status of the message that caused this status report,
    use the 'deliveryStatus' attribute.
    """

    DELIVERED = 0 # SMS delivery status: delivery successful
    FAILED = 68 # SMS delivery status: delivery failed

    def __init__(self, gsmModem, status, reference, number, timeSent, timeFinalized, deliveryStatus, smsc=None):
        super(StatusReport, self).__init__(number, None, smsc)
        self._gsmModem = weakref.proxy(gsmModem)
        self.status = status
        self.reference = reference
        self.timeSent = timeSent
        self.timeFinalized = timeFinalized
        self.deliveryStatus = deliveryStatus


class GsmModem(SerialComms):
    """ Main class for interacting with an attached GSM modem """

    log = logging.getLogger('gsmmodem.modem.GsmModem')

    # Used for parsing AT command errors
    CM_ERROR_REGEX = re.compile(b'^\+(CM[ES]) ERROR: (\d+)$')
    # Used for parsing signal strength query responses
    CSQ_REGEX = re.compile(b'^\+CSQ:\s*(\d+),')
    # Used for parsing caller ID announcements for incoming calls. Group 1 is the number
    CLIP_REGEX = re.compile(b'^\+CLIP:\s*"(\+{0,1}\d+)",(\d+).*$')
    # Used for parsing new SMS message indications
    CMTI_REGEX = re.compile(b'^\+CMTI:\s*"([^"]+)",\s*(\d+)$')
    # Used for parsing SMS message reads (text mode)
    CMGR_SM_DELIVER_REGEX_TEXT = None
    # Used for parsing SMS status report message reads (text mode)
    CMGR_SM_REPORT_REGEXT_TEXT = None
    # Used for parsing SMS message reads (PDU mode)
    CMGR_REGEX_PDU = None
    # Used for parsing USSD event notifications
    CUSD_REGEX = re.compile(b'\+CUSD:\s*(\d),\s*"(.*?)",\s*(\d+)', re.DOTALL)
    # Used for parsing SMS status reports
    CDSI_REGEX = re.compile(b'\+CDSI:\s*"([^"]+)",(\d+)$')
    CDS_REGEX  = re.compile(b'\+CDS:\s*([0-9]+)"$')
    
    def __init__(self, port, baudrate=115200, incomingCallCallbackFunc=None, smsReceivedCallbackFunc=None, smsStatusReportCallback=None, requestDelivery=True, AT_CNMI="", *a, **kw):
        super(GsmModem, self).__init__(port, baudrate, notifyCallbackFunc=self._handleModemNotification, *a, **kw)
        self.incomingCallCallback = incomingCallCallbackFunc or self._placeholderCallback
        self.smsReceivedCallback = smsReceivedCallbackFunc
        self.smsStatusReportCallback = smsStatusReportCallback
        self.requestDelivery = requestDelivery
        self.AT_CNMI = AT_CNMI or "2,1,0,2"
        # Flag indicating whether caller ID for incoming call notification has been set up
        self._callingLineIdentification = False
        # Flag indicating whether incoming call notifications have extended information
        self._extendedIncomingCallIndication = False
        # Current active calls (ringing and/or answered), key is the unique call ID (not the remote number)
        self.activeCalls = {}
        # Dict containing sent SMS messages (for auto-tracking their delivery status)
        self.sentSms = weakref.WeakValueDictionary()
        self._ussdSessionEvent = None # threading.Event
        self._ussdResponse = None # gsmmodem.modem.Ussd
        self._smsStatusReportEvent = None # threading.Event
        self._dialEvent = None # threading.Event
        self._dialResponse = None # gsmmodem.modem.Call
        self._waitForAtdResponse = True # Flag that controls if we should wait for an immediate response to ATD, or not
        self._waitForCallInitUpdate = True # Flag that controls if we should wait for a ATD "call initiated" message
        self._callStatusUpdates = [] # populated during connect() - contains regexes and handlers for detecting/handling call status updates
        self._mustPollCallStatus = False # whether or not the modem must be polled for outgoing call status updates
        self._pollCallStatusRegex = None # Regular expression used when polling outgoing call status
        self._writeWait = 0 # Time (in seconds to wait after writing a command (adjusted when 515 errors are detected)
        self._smsTextMode = False # Storage variable for the smsTextMode property
        self._smscNumber = None # Default SMSC number
        self._smsRef = 0 # Sent SMS reference counter
        self._smsMemReadDelete = None # Preferred message storage memory for reads/deletes (<mem1> parameter used for +CPMS)
        self._smsMemWrite = None # Preferred message storage memory for writes (<mem2> parameter used for +CPMS)
        self._smsReadSupported = True # Whether or not reading SMS messages is supported via AT commands
        self._smsEncoding = 'GSM' # Default SMS encoding
        self._smsSupportedEncodingNames = None # List of available encoding names
        self._commands = None # List of supported AT commands
        #Pool of detected DTMF
        self.dtmfpool = []

    def connect(self, pin=None, waitingForModemToStartInSeconds=0):
        """ Opens the port and initializes the modem and SIM card

        :param pin: The SIM card PIN code, if any
        :type pin: str

        :raise PinRequiredError: if the SIM card requires a PIN but none was provided
        :raise IncorrectPinError: if the specified PIN is incorrect
        """
        self.log.info('Connecting to modem on port %s at %dbps', self.port, self.baudrate)
        super(GsmModem, self).connect()

        if waitingForModemToStartInSeconds > 0:
            while waitingForModemToStartInSeconds > 0:
                try:
                    self.write('AT', waitForResponse=True, timeout=0.5)
                    break
                except TimeoutException:
                    waitingForModemToStartInSeconds -= 0.5

        # Send some initialization commands to the modem
        try:
            self.write('ATZ') # reset configuration
        except CommandError:
            # Some modems require a SIM PIN at this stage already; unlock it now
            # Attempt to enable detailed error messages (to catch incorrect PIN error)
            # but ignore if it fails
            self.write('AT+CMEE=1', parseError=False)
            self._unlockSim(pin)
            pinCheckComplete = True
            self.write('ATZ') # reset configuration
        else:
            pinCheckComplete = False
        self.write('ATE0') # echo off
        try:
            cfun = int(lineStartingWith(b'+CFUN:', self.write('AT+CFUN?'))[7:]) # example response: +CFUN: 1
            if cfun != 1:
                self.write('AT+CFUN=1')
        except CommandError:
            pass # just ignore if the +CFUN command isn't supported

        self.write('AT+CMEE=1') # enable detailed error messages (even if it has already been set - ATZ may reset this)
        if not pinCheckComplete:
            self._unlockSim(pin)

        # Get list of supported commands from modem
        commands = self.supportedCommands
        self._commands = commands

        # Device-specific settings
        callUpdateTableHint = 0 # unknown modem
        enableWind = False
        if commands != None:
            if '^CVOICE' in commands:
                self.write('AT^CVOICE=0', parseError=False) # Enable voice calls
            if '+VTS' in commands: # Check for DTMF sending support
                Call.dtmfSupport = True
            elif '^DTMF' in commands:
                # Huawei modems use ^DTMF to send DTMF tones
                callUpdateTableHint = 1 # Huawei
            if '^USSDMODE' in commands:
                # Enable Huawei text-mode USSD
                self.write('AT^USSDMODE=0', parseError=False)
            if '+WIND' in commands:
                callUpdateTableHint = 2 # Wavecom
                enableWind = True
            elif '+ZPAS' in commands:
                callUpdateTableHint = 3 # ZTE
        else:
            # Try to enable general notifications on Wavecom-like device
            enableWind = True

        if enableWind:
            try:
                wind = lineStartingWith(b'+WIND:', self.write('AT+WIND?')) # Check current WIND value; example response: +WIND: 63
            except CommandError:
                # Modem does not support +WIND notifications. See if we can detect other known call update notifications
                pass
            else:
                # Enable notifications for call setup, hangup, etc
                if int(wind[7:]) != 50:
                    self.write('AT+WIND=50')
                callUpdateTableHint = 2 # Wavecom

        # Attempt to identify modem type directly (if not already) - for outgoing call status updates
        if callUpdateTableHint == 0:
            if 'simcom' in self.manufacturer.lower() : #simcom modems support DTMF and don't support AT+CLAC
                Call.dtmfSupport = True 
                self.write('AT+DDET=1')                # enable detect incoming DTMF

            if self.manufacturer.lower() == 'huawei':
                callUpdateTableHint = 1 # huawei
            else:
                # See if this is a ZTE modem that has not yet been identified based on supported commands
                try:
                    self.write('AT+ZPAS?')
                except CommandError:
                    pass # Not a ZTE modem
                else:
                    callUpdateTableHint = 3 # ZTE
        # Load outgoing call status updates based on identified modem features
        if callUpdateTableHint == 1:
            # Use Hauwei's ^NOTIFICATIONs
            self.log.info('Loading Huawei call state update table')
            self._callStatusUpdates = ((re.compile(b'^\^ORIG:(\d),(\d)$'), self._handleCallInitiated),
                                       (re.compile(b'^\^CONN:(\d),(\d)$'), self._handleCallAnswered),
                                       (re.compile(b'^\^CEND:(\d),(\d),(\d)+,(\d)+$'), self._handleCallEnded))
            self._mustPollCallStatus = False
            # Huawei modems use ^DTMF to send DTMF tones; use that instead
            Call.DTMF_COMMAND_BASE = '^DTMF={cid},'
            Call.dtmfSupport = True
        elif callUpdateTableHint == 2:
            # Wavecom modem: +WIND notifications supported
            self.log.info('Loading Wavecom call state update table')
            self._callStatusUpdates = ((re.compile(b'^\+WIND: 5,(\d)$'), self._handleCallInitiated),
                                      (re.compile(b'^OK$'), self._handleCallAnswered),
                                      (re.compile(b'^\+WIND: 6,(\d)$'), self._handleCallEnded))
            self._waitForAtdResponse = False # Wavecom modems return OK only when the call is answered
            self._mustPollCallStatus = False
            if commands == None: # older modem, assume it has standard DTMF support
                Call.dtmfSupport = True
        elif callUpdateTableHint == 3: # ZTE
            # Use ZTE notifications ("CONNECT"/"HANGUP", but no "call initiated" notification)
            self.log.info('Loading ZTE call state update table')
            self._callStatusUpdates = ((re.compile(b'^CONNECT$'), self._handleCallAnswered),
                                       (re.compile(b'^HANGUP:\s*(\d+)$'), self._handleCallEnded),
                                       (re.compile(b'^OK$'), self._handleCallRejected))
            self._waitForAtdResponse = False # ZTE modems do not return an immediate  OK only when the call is answered
            self._mustPollCallStatus = False
            self._waitForCallInitUpdate = False # ZTE modems do not provide "call initiated" updates
            if commands == None: # ZTE uses standard +VTS for DTMF
                Call.dtmfSupport = True
        else:
            # Unknown modem - we do not know what its call updates look like. Use polling instead
            self.log.info('Unknown/generic modem type - will use polling for call state updates')
            self._mustPollCallStatus = True
            self._pollCallStatusRegex = re.compile(b'^\+CLCC:\s+(\d+),(\d),(\d),(\d),([^,]),"([^,]*)",(\d+)$')
            self._waitForAtdResponse = True # Most modems return OK immediately after issuing ATD

        # General meta-information setup
        self.write('AT+COPS=3,0', parseError=False) # Use long alphanumeric name format

        # SMS setup
        self.write('AT+CMGF={0}'.format(1 if self._smsTextMode else 0)) # Switch to text or PDU mode for SMS messages
        self._compileSmsRegexes()
        if self._smscNumber != None:
            self.write('AT+CSCA="{0}"'.format(self._smscNumber)) # Set default SMSC number
            currentSmscNumber = self._smscNumber
        else:
            currentSmscNumber = self.smsc
        # Some modems delete the SMSC number when setting text-mode SMS parameters; preserve it if needed
        if currentSmscNumber != None:
            self._smscNumber = None # clear cache
        if self.requestDelivery:
            self.write('AT+CSMP=49,167,0,0', parseError=False) # Enable delivery reports
        else:
            self.write('AT+CSMP=17,167,0,0', parseError=False) # Not enable delivery reports
        # ...check SMSC again to ensure it did not change
        if currentSmscNumber != None and self.smsc != currentSmscNumber:
            self.smsc = currentSmscNumber

        # Set message storage, but first check what the modem supports - example response: +CPMS: (("SM","BM","SR"),("SM"))
        try:
            cpmsLine = lineStartingWith(b'+CPMS', self.write('AT+CPMS=?'))
        except CommandError:
            # Modem does not support AT+CPMS; SMS reading unavailable
            self._smsReadSupported = False
            self.log.warning('SMS preferred message storage query not supported by modem. SMS reading unavailable.')
        else:
            cpmsSupport = cpmsLine.split(b' ', 1)[1].split(b'),(')
            # Do a sanity check on the memory types returned - Nokia S60 devices return empty strings, for example
            for memItem in cpmsSupport:
                if len(memItem) == 0:
                    # No support for reading stored SMS via AT commands - probably a Nokia S60
                    self._smsReadSupported = False
                    self.log.warning('Invalid SMS message storage support returned by modem. SMS reading unavailable. Response was: "%s"', cpmsLine)
                    break
            else:
                # Suppported memory types look fine, continue
                preferredMemoryTypes = (b'"ME"', b'"SM"', b'"SR"')
                cpmsItems = [''] * len(cpmsSupport)
                for i in xrange(len(cpmsSupport)):
                    for memType in preferredMemoryTypes:
                        if memType in cpmsSupport[i]:
                            if i == 0:
                                self._smsMemReadDelete = memType
                            cpmsItems[i] = memType.decode('ascii')
                            break
                self.write('AT+CPMS={0}'.format(','.join(cpmsItems))) # Set message storage
            del cpmsSupport
            del cpmsLine

        if self._smsReadSupported and (self.smsReceivedCallback or self.smsStatusReportCallback):
            try:
                self.write('AT+CNMI=' + self.AT_CNMI)  # Set message notifications
            except CommandError:
                try:
                    self.write('AT+CNMI=2,1,0,1,0') # Set message notifications, using TE for delivery reports <ds>
                except CommandError:
                    # Message notifications not supported
                    self._smsReadSupported = False
                    self.log.warning('Incoming SMS notifications not supported by modem. SMS receiving unavailable.')
        
        # Incoming call notification setup
        try:
            self.write('AT+CLIP=1') # Enable calling line identification presentation
        except CommandError as clipError:
            self._callingLineIdentification = False
            self.log.warning('Incoming call calling line identification (caller ID) not supported by modem. Error: {0}'.format(clipError))
        else:
            self._callingLineIdentification = True
            try:
                self.write('AT+CRC=1') # Enable extended format of incoming indication (optional)
            except CommandError as crcError:
                self._extendedIncomingCallIndication = False
                self.log.warning('Extended format incoming call indication not supported by modem. Error: {0}'.format(crcError))
            else:
                self._extendedIncomingCallIndication = True

        # Call control setup
        self.write('AT+CVHU=0', parseError=False) # Enable call hang-up with ATH command (ignore if command not supported)

    def _unlockSim(self, pin):
        """ Unlocks the SIM card using the specified PIN (if necessary, else does nothing) """
        # Unlock the SIM card if needed
        try:
            cpinResponse = lineStartingWith(b'+CPIN', self.write('AT+CPIN?', timeout=0.25))
        except TimeoutException as timeout:
            # Wavecom modems do not end +CPIN responses with "OK" (github issue #19) - see if just the +CPIN response was returned
            if timeout.data != None:
                cpinResponse = lineStartingWith(b'+CPIN', timeout.data)
                if cpinResponse == None:
                    # No useful response read
                    raise timeout
            else:
                # Nothing read (real timeout)
                raise timeout
        if cpinResponse != b'+CPIN: READY':
            if pin != None:
                self.write('AT+CPIN="{0}"'.format(pin))
            else:
                raise PinRequiredError('AT+CPIN')

    def write(self, data, waitForResponse=True, timeout=10, parseError=True, writeTerm=TERMINATOR, expectedResponseTermSeq=None):
        """ Write data to the modem.

        This method adds the ``\\r\\n`` end-of-line sequence to the data parameter, and
        writes it to the modem.

        :param data: Command/data to be written to the modem
        :type data: str
        :param waitForResponse: Whether this method should block and return the response from the modem or not
        :type waitForResponse: bool
        :param timeout: Maximum amount of time in seconds to wait for a response from the modem
        :type timeout: int
        :param parseError: If True, a CommandError is raised if the modem responds with an error (otherwise the response is returned as-is)
        :type parseError: bool
        :param writeTerm: The terminating sequence to append to the written data
        :type writeTerm: str
        :param expectedResponseTermSeq: The expected terminating sequence that marks the end of the modem's response (defaults to ``\\r\\n``)
        :type expectedResponseTermSeq: str

        :raise CommandError: if the command returns an error (only if parseError parameter is True)
        :raise TimeoutException: if no response to the command was received from the modem

        :return: A list containing the response lines from the modem, or None if waitForResponse is False
        :rtype: list
        """
        
        if isinstance(data, unicode):
            data = bytes(data,"ascii")
        
            
        self.log.debug('write: %s', data)
        responseLines = super(GsmModem, self).write(data + writeTerm, waitForResponse=waitForResponse, timeout=timeout, expectedResponseTermSeq=expectedResponseTermSeq)
        if self._writeWait > 0: # Sleep a bit if required (some older modems suffer under load)
            time.sleep(self._writeWait)
        if waitForResponse:
            cmdStatusLine = responseLines[-1]
            if parseError:
                if b'ERROR' in cmdStatusLine:
                    cmErrorMatch = self.CM_ERROR_REGEX.match(cmdStatusLine)
                    if cmErrorMatch:
                        errorType = cmErrorMatch.group(1)
                        errorCode = int(cmErrorMatch.group(2))
                        if errorCode == 515 or errorCode == 14:
                            # 515 means: "Please wait, init or command processing in progress."
                            # 14 means "SIM busy"
                            self._writeWait += 0.2 # Increase waiting period temporarily
                            # Retry the command after waiting a bit
                            self.log.debug('Device/SIM busy error detected; self._writeWait adjusted to %fs', self._writeWait)
                            time.sleep(self._writeWait)
                            result = self.write(data, waitForResponse, timeout, parseError, writeTerm, expectedResponseTermSeq)
                            self.log.debug('self_writeWait set to 0.1 because of recovering from device busy (515) error')
                            if errorCode == 515:
                                self._writeWait = 0.1 # Set this to something sane for further commands (slow modem)
                            else:
                                self._writeWait = 0 # The modem was just waiting for the SIM card
                            return result
                        if errorType == b'CME':
                            raise CmeError(data, int(errorCode))
                        else: # CMS error
                            raise CmsError(data, int(errorCode))
                    else:
                        raise CommandError(data)
                elif cmdStatusLine == b'COMMAND NOT SUPPORT': # Some Huawei modems respond with this for unknown commands
                    raise CommandError('{} ({})'.format(data,cmdStatusLine))
            return responseLines

    @property
    def signalStrength(self):
        """ Checks the modem's cellular network signal strength

        :raise CommandError: if an error occurs

        :return: The network signal strength as an integer between 0 and 99, or -1 if it is unknown
        :rtype: int
        """
        csq = self.CSQ_REGEX.match(self.write('AT+CSQ')[0])
        if csq:
            ss = int(csq.group(1))
            return ss if ss != 99 else -1
        else:
            raise CommandError()

    @property
    def manufacturer(self):
        """ :return: The modem's manufacturer's name """
        return self.write('AT+CGMI')[0]

    @property
    def model(self):
        """ :return: The modem's model name """
        return self.write('AT+CGMM')[0]

    @property
    def revision(self):
        """ :return: The modem's software revision, or None if not known/supported """
        try:
            return self.write('AT+CGMR')[0]
        except CommandError:
            return None

    @property
    def imei(self):
        """ :return: The modem's serial number (IMEI number) """
        return self.write('AT+CGSN')[0]

    @property
    def imsi(self):
        """ :return: The IMSI (International Mobile Subscriber Identity) of the SIM card. The PIN may need to be entered before reading the IMSI """
        return self.write('AT+CIMI')[0]

    @property
    def networkName(self):
        """ :return: the name of the GSM Network Operator to which the modem is connected """
        copsMatch = lineMatching(b'^\+COPS: (\d),(\d),"(.+)",{0,1}\d*$', self.write('AT+COPS?')) # response format: +COPS: mode,format,"operator_name",x
        if copsMatch:
            return copsMatch.group(3)

    @property
    def supportedCommands(self):
        """ :return: list of AT commands supported by this modem (without the AT prefix). Returns None if not known """
        try:
            # AT+CLAC responses differ between modems. Most respond with +CLAC: and then a comma-separated list of commands
            # while others simply return each command on a new line, with no +CLAC: prefix
            response = self.write('AT+CLAC', timeout=10)
            if len(response) == 2: # Single-line response, comma separated
                commands = response[0]
                if commands.startswith(b'+CLAC'):
                    commands = commands[6:] # remove the +CLAC: prefix before splitting
                return commands.split(',')
            elif len(response) > 2: # Multi-line response
                return [cmd.strip() for cmd in response[:-1]]
            else:
                self.log.debug('Unhandled +CLAC response: {0}'.format(response))
                return None
        except TimeoutException:
            # Try interactive command recognition
            commands = []
            checkable_commands = ['^CVOICE', '+VTS', '^DTMF', '^USSDMODE', '+WIND', '+ZPAS', '+CSCS']

            # Check if modem is still alive
            try:
                response = self.write('AT')
            except:
                raise TimeoutException

            # Check all commands that will by considered
            for command in checkable_commands:
                try:
                    # Compose AT command that will read values under specified function
                    at_command='AT'+command+'=?'
                    response = self.write(at_command)
                    # If there are values inside response - add command to the list
                    commands.append(command)
                except:
                    continue

            # Return found commands
            return commands
        except CommandError:
            return None

    @property
    def smsTextMode(self):
        """ :return: True if the modem is set to use text mode for SMS, False if it is set to use PDU mode """
        return self._smsTextMode
    @smsTextMode.setter
    def smsTextMode(self, textMode):
        """ Set to True for the modem to use text mode for SMS, or False for it to use PDU mode """
        if textMode != self._smsTextMode:
            if self.alive:
                self.write('AT+CMGF={0}'.format(1 if textMode else 0))
            self._smsTextMode = textMode
            self._compileSmsRegexes()

    @property
    def smsSupportedEncoding(self):
        """
        :raise NotImplementedError: If an error occures during AT command response parsing.
        :return: List of supported encoding names. """

        # Check if command is available
        if self._commands == None:
            self._commands = self.supportedCommands

        if not '+CSCS' in self._commands:
            self._smsSupportedEncodingNames = []
            return self._smsSupportedEncodingNames

        # Get available encoding names
        response = self.write('AT+CSCS=?')

        # Check response length (should be 2 - list of options and command status)
        if len(response) != 2:
            self.log.debug('Unhandled +CSCS response: {0}'.format(response))
            raise NotImplementedError

        # Extract encoding names list
        try:
            enc_list = response[0]  # Get the first line
            enc_list = enc_list[6:] # Remove '+CSCS' prefix
            # Extract AT list in format ("str", "str2", "str3")
            enc_list = enc_list.split('(')[1]
            enc_list = enc_list.split(')')[0]
            enc_list = enc_list.split(',')
            enc_list = [x.split('"')[1] for x in enc_list]
        except:
            self.log.debug('Unhandled +CSCS response: {0}'.format(response))
            raise NotImplementedError

        self._smsSupportedEncodingNames = enc_list
        return self._smsSupportedEncodingNames

    @property
    def smsEncoding(self):
        """ :return: Encoding name if encoding command is available, else GSM. """
        if self._commands == None:
            self._commands = self.supportedCommands

        if '+CSCS' in self._commands:
            response = self.write('AT+CSCS?')

            if len(response) == 2:
                encoding = response[0]
                if encoding.startswith('+CSCS'):
                    encoding = encoding[6:].split('"') # remove the +CSCS: prefix before splitting
                    if len(encoding) == 3:
                        self._smsEncoding = encoding[1]
                    else:
                        self.log.debug('Unhandled +CSCS response: {0}'.format(response))
            else:
                self.log.debug('Unhandled +CSCS response: {0}'.format(response))

        return self._smsEncoding
    @smsEncoding.setter
    def smsEncoding(self, encoding):
        """ Set encoding for SMS inside PDU mode.

        :return: True if encoding successfully set, otherwise False. """

        # Check if command is available
        if self._commands == None:
            self._commands = self.supportedCommands

        if not '+CSCS' in self._commands:
            return False

        # Check if command is available
        if self._smsSupportedEncodingNames == None:
            self.smsSupportedEncoding

        # Check if desired encoding is available
        if encoding in self._smsSupportedEncodingNames:
            # Set encoding
            response = self.write('AT+CSCS="{0}"'.format(encoding))
            if len(response) == 1:
                if response[0].lower() == 'ok':
                    self._smsEncoding = encoding
                    return True

        return False

    def _setSmsMemory(self, readDelete=None, write=None):
        """ Set the current SMS memory to use for read/delete/write operations """
        # Switch to the correct memory type if required
        if write != None and write != self._smsMemWrite:
            self.write()
            readDel = readDelete or self._smsMemReadDelete
            self.write('AT+CPMS="{0}","{1}"'.format(readDel, write))
            self._smsMemReadDelete = readDel
            self._smsMemWrite = write
        elif readDelete != None and readDelete != self._smsMemReadDelete:
            self.write('AT+CPMS="{0}"'.format(readDelete))
            self._smsMemReadDelete = readDelete

    def _compileSmsRegexes(self):
        """ Compiles regular expression used for parsing SMS messages based on current mode """
        if self._smsTextMode:
            if self.CMGR_SM_DELIVER_REGEX_TEXT == None:
                self.CMGR_SM_DELIVER_REGEX_TEXT = re.compile(b'^\+CMGR: "([^"]+)","([^"]+)",[^,]*,"([^"]+)"$')
                self.CMGR_SM_REPORT_REGEXT_TEXT = re.compile(b'^\+CMGR: ([^,]*),\d+,(\d+),"{0,1}([^"]*)"{0,1},\d*,"([^"]+)","([^"]+)",(\d+)$')
        elif self.CMGR_REGEX_PDU == None:
            self.CMGR_REGEX_PDU = re.compile(b'^\+CMGR:\s*(\d*),\s*"{0,1}([^"]*)"{0,1},\s*(\d+)$')
            
    @property
    def smsc(self):
        """ :return: The default SMSC number stored on the SIM card """
        if self._smscNumber == None:
            try:
                readSmsc = self.write('AT+CSCA?')
            except SmscNumberUnknownError:
                pass # Some modems return a CMS 330 error if the value isn't set
            else:
                cscaMatch = lineMatching(b'\+CSCA:\s*"([^,]+)",(\d+)$', readSmsc)
                if cscaMatch:
                    self._smscNumber = cscaMatch.group(1)
        return self._smscNumber
    @smsc.setter
    def smsc(self, smscNumber):
        """ Set the default SMSC number to use when sending SMS messages """
        if smscNumber != self._smscNumber:
            if self.alive:
                self.write('AT+CSCA="{0}"'.format(smscNumber))
            self._smscNumber = smscNumber

    def waitForNetworkCoverage(self, timeout=None):
        """ Block until the modem has GSM network coverage.

        This method blocks until the modem is registered with the network
        and the signal strength is greater than 0, optionally timing out
        if a timeout was specified

        :param timeout: Maximum time to wait for network coverage, in seconds
        :type timeout: int or float

        :raise TimeoutException: if a timeout was specified and reached
        :raise InvalidStateException: if the modem is not going to receive network coverage (SIM blocked, etc)

        :return: the current signal strength
        :rtype: int
        """
        block = [True]
        if timeout != None:
            # Set up a timeout mechanism
            def _cancelBlock():
                block[0] = False
            t = threading.Timer(timeout, _cancelBlock)
            t.start()
        ss = -1
        checkCreg = True
        while block[0]:
            if checkCreg:
                cregResult = lineMatching(b'^\+CREG:\s*(\d),(\d)(,[^,]*,[^,]*)?$', self.write('AT+CREG?', parseError=False)) # example result: +CREG: 0,1
                if cregResult:
                    status = int(cregResult.group(2))
                    if status in (1, 5):
                        # 1: registered, home network, 5: registered, roaming
                        # Now simply check and return network signal strength
                        checkCreg = False
                    elif status == 3:
                        raise InvalidStateException('Network registration denied')
                    elif status == 0:
                        raise InvalidStateException('Device not searching for network operator')
                else:
                    # Disable network registration check; only use signal strength
                    self.log.info('+CREG check disabled due to invalid response or unsupported command')
                    checkCreg = False
            else:
                # Check signal strength
                ss = self.signalStrength
                if ss > 0:
                    return ss
            time.sleep(1)
        else:
            # If this is reached, the timer task has triggered
            raise TimeoutException()

    def sendSms(self, destination, text, waitForDeliveryReport=False, deliveryTimeout=15, sendFlash=False):
        """ Send an SMS text message

        :param destination: the recipient's phone number
        :type destination: str
        :param text: the message text
        :type text: str
        :param waitForDeliveryReport: if True, this method blocks until a delivery report is received for the sent message
        :type waitForDeliveryReport: boolean
        :param deliveryReport: the maximum time in seconds to wait for a delivery report (if "waitForDeliveryReport" is True)
        :type deliveryTimeout: int or float

        :raise CommandError: if an error occurs while attempting to send the message
        :raise TimeoutException: if the operation times out
        """

        # Check input text to select appropriate mode (text or PDU)
        # Check encoding
        try:
            encodedText = encodeGsm7(text)
        except ValueError:
            encodedText = None
            self.smsTextMode = False

        # Check message length
        if len(text) > 160:
            self.smsTextMode = False

        # Send SMS via AT commands
        if self._smsTextMode:
            self.write('AT+CMGS="{0}"'.format(destination), timeout=5, expectedResponseTermSeq=b'> ')
            result = lineStartingWith(b'+CMGS:', self.write(text, timeout=35, writeTerm=CTRLZ))
        else:
            # Set GSM modem SMS encoding format
            # Encode message text and set data coding scheme based on text contents
            if encodedText == None:
                # Cannot encode text using GSM-7; use UCS2 instead
                self.smsEncoding = 'UCS2'
            else:
                self.smsEncoding = 'GSM'

            pdus = encodeSmsSubmitPdu(destination, text, reference=self._smsRef, sendFlash=sendFlash)
            for pdu in pdus:
                self.write('AT+CMGS={0}'.format(pdu.tpduLength), timeout=5, expectedResponseTermSeq=b'> ')
                result = lineStartingWith(b'+CMGS:', self.write(str(pdu), timeout=35, writeTerm=CTRLZ)) # example: +CMGS: xx
        if result == None:
            raise CommandError('Modem did not respond with +CMGS response')
        reference = int(result[7:])
        self._smsRef = reference + 1
        if self._smsRef > 255:
            self._smsRef = 0
        sms = SentSms(destination, text, reference)
        # Add a weak-referenced entry for this SMS (allows us to update the SMS state if a status report is received)
        self.sentSms[reference] = sms
        if waitForDeliveryReport:
            self._smsStatusReportEvent = threading.Event()
            if self._smsStatusReportEvent.wait(deliveryTimeout):
                self._smsStatusReportEvent = None
            else: # Response timed out
                self._smsStatusReportEvent = None
                raise TimeoutException()
        return sms

    def sendUssd(self, ussdString, responseTimeout=15):
        """ Starts a USSD session by dialing the the specified USSD string, or \
        sends the specified string in the existing USSD session (if any)

        :param ussdString: The USSD access number to dial
        :param responseTimeout: Maximum time to wait a response, in seconds

        :raise TimeoutException: if no response is received in time

        :return: The USSD response message/session (as a Ussd object)
        :rtype: gsmmodem.modem.Ussd
        """
        self._ussdSessionEvent = threading.Event()
        try:
            cusdResponse = self.write('AT+CUSD=1,"{0}",15'.format(ussdString), timeout=responseTimeout) # Should respond with "OK"
        except Exception:
            self._ussdSessionEvent = None # Cancel the thread sync lock
            raise

        # Some modems issue the +CUSD response before the acknowledgment "OK" - check for that
        if len(cusdResponse) > 1:
            cusdResponseFound = lineStartingWith(b'+CUSD', cusdResponse) != None
            if cusdResponseFound:
                self._ussdSessionEvent = None # Cancel thread sync lock
                return self._parseCusdResponse(cusdResponse)
        # Wait for the +CUSD notification message
        if self._ussdSessionEvent.wait(responseTimeout):
            self._ussdSessionEvent = None
            return self._ussdResponse
        else: # Response timed out
            self._ussdSessionEvent = None
            raise TimeoutException()


    def checkForwarding(self, querytype, responseTimeout=15):
        """ Check forwarding status: 0=Unconditional, 1=Busy, 2=NoReply, 3=NotReach, 4=AllFwd, 5=AllCondFwd
        :param querytype: The type of forwarding to check

        :return: Status
        :rtype: Boolean
        """
        try:
            queryResponse = self.write('AT+CCFC={0},2'.format(querytype), timeout=responseTimeout) # Should respond with "OK"
        except Exception:
            raise
        print(queryResponse)
        return True
        
    
    def setForwarding(self, fwdType, fwdEnable, fwdNumber, responseTimeout=15):
        """ Check forwarding status: 0=Unconditional, 1=Busy, 2=NoReply, 3=NotReach, 4=AllFwd, 5=AllCondFwd
        :param fwdType: The type of forwarding to set
        :param fwdEnable: 1 to enable, 0 to disable, 2 to query, 3 to register, 4 to erase
        :param fwdNumber: Number to forward to

        :return: Success or not
        :rtype: Boolean
        """
        try:
            queryResponse = self.write('AT+CCFC={0},{1},"{2}"'.format(fwdType, fwdEnable, fwdNumber), timeout=responseTimeout) # Should respond with "OK"
        except Exception:
            raise
            return False
        print(queryResponse)
        return queryResponse
    
    def dial(self, number, timeout=5, callStatusUpdateCallback=None):
        """ Calls the specified phone number using a voice phone call

        :param number: The phone number to dial
        :param timeout: Maximum time to wait for the call to be established
        :param callStatusUpdateCallback: Callback function that is executed if the call's status changes due to
               remote events (i.e. when it is answered, the call is ended by the remote party)

        :return: The outgoing call
        :rtype: gsmmodem.modem.Call
        """
        if self._waitForCallInitUpdate:
            # Wait for the "call originated" notification message
            self._dialEvent = threading.Event()
            try:
                self.write('ATD{0};'.format(number), timeout=timeout, waitForResponse=self._waitForAtdResponse)
            except Exception:
                self._dialEvent = None # Cancel the thread sync lock
                raise
        else:
            # Don't wait for a call init update - base the call ID on the number of active calls
            self.write('ATD{0};'.format(number), timeout=timeout, waitForResponse=self._waitForAtdResponse)
            self.log.debug("Not waiting for outgoing call init update message")
            callId = len(self.activeCalls) + 1
            callType = 0 # Assume voice
            call = Call(self, callId, callType, number, callStatusUpdateCallback)
            self.activeCalls[callId] = call
            return call

        if self._mustPollCallStatus:
            # Fake a call notification by polling call status until the status indicates that the call is being dialed
            threading.Thread(target=self._pollCallStatus, kwargs={'expectedState': 0, 'timeout': timeout}).start()

        if self._dialEvent.wait(timeout):
            self._dialEvent = None
            callId, callType = self._dialResponse
            call = Call(self, callId, callType, number, callStatusUpdateCallback)
            self.activeCalls[callId] = call
            return call
        else: # Call establishing timed out
            self._dialEvent = None
            raise TimeoutException()

    def processStoredSms(self, unreadOnly=False):
        """ Process all SMS messages currently stored on the device/SIM card.

        Reads all (or just unread) received SMS messages currently stored on the
        device/SIM card, initiates "SMS received" events for them, and removes
        them from the SIM card.
        This is useful if SMS messages were received during a period that
        python-gsmmodem was not running but the modem was powered on.

        :param unreadOnly: If True, only process unread SMS messages
        :type unreadOnly: boolean
        """
        if self.smsReceivedCallback:
            states = [Sms.STATUS_RECEIVED_UNREAD]
            if not unreadOnly:
                states.insert(0, Sms.STATUS_RECEIVED_READ)
            for msgStatus in states:
                messages = self.listStoredSms(status=msgStatus, delete=True)
                for sms in messages:
                    self.smsReceivedCallback(sms)
        else:
            raise ValueError('GsmModem.smsReceivedCallback not set')

    def listStoredSms(self, status=Sms.STATUS_ALL, memory=None, delete=False):
        """ Returns SMS messages currently stored on the device/SIM card.

        The messages are read from the memory set by the "memory" parameter.

        :param status: Filter messages based on this read status; must be 0-4 (see Sms class)
        :type status: int
        :param memory: The memory type to read from. If None, use the current default SMS read memory
        :type memory: str or None
        :param delete: If True, delete returned messages from the device/SIM card
        :type delete: bool

        :return: A list of Sms objects containing the messages read
        :rtype: list
        """
        self._setSmsMemory(readDelete=memory)
        messages = []
        delMessages = set()
        if self._smsTextMode:
            cmglRegex= re.compile(b'^\+CMGL: (\d+),"([^"]+)","([^"]+)",[^,]*,"([^"]+)"$')
            for key, val in dictItemsIter(Sms.TEXT_MODE_STATUS_MAP):
                if status == val:
                    statusStr = key
                    break
            else:
                raise ValueError('Invalid status value: {0}'.format(status))
            result = self.write('AT+CMGL="{0}"'.format(statusStr))
            msgLines = []
            msgIndex = msgStatus = number = msgTime = None
            for line in result:
                cmglMatch = cmglRegex.match(line)
                if cmglMatch:
                    # New message; save old one if applicable
                    if msgIndex != None and len(msgLines) > 0:
                        msgText = '\n'.join(msgLines)
                        msgLines = []
                        messages.append(ReceivedSms(self, Sms.TEXT_MODE_STATUS_MAP[msgStatus], number, parseTextModeTimeStr(msgTime), msgText))
                        delMessages.add(int(msgIndex))
                    msgIndex, msgStatus, number, msgTime = cmglMatch.groups()
                    msgLines = []
                else:
                    if line != b'OK':
                        msgLines.append(line)
            if msgIndex != None and len(msgLines) > 0:
                msgText = '\n'.join(msgLines)
                msgLines = []
                messages.append(ReceivedSms(self, Sms.TEXT_MODE_STATUS_MAP[msgStatus], number, parseTextModeTimeStr(msgTime), msgText))
                delMessages.add(int(msgIndex))
        else:
            cmglRegex = re.compile(b'^\+CMGL:\s*(\d+),\s*(\d+),.*$')
            readPdu = False
            result = self.write('AT+CMGL={0}'.format(status))
            for line in result:
                if not readPdu:
                    cmglMatch = cmglRegex.match(line)
                    if cmglMatch:
                        msgIndex = int(cmglMatch.group(1))
                        msgStat = int(cmglMatch.group(2))
                        readPdu = True
                else:
                    try:
                        smsDict = decodeSmsPdu(line)
                    except EncodingError:
                        self.log.debug('Discarding line from +CMGL response: %s', line)
                    except:
                        pass
                    else:
                        if smsDict['type'] == 'SMS-DELIVER':
<<<<<<< HEAD
                            sms = ReceivedSms(self, int(msgStat), smsDict['number'], smsDict['time'], smsDict['text'], smsDict['smsc'], smsDict.get('udh'))
=======
                            sms = ReceivedSms(self, int(msgStat), smsDict['number'], smsDict['time'], smsDict['text'], smsDict['smsc'], smsDict.get('udh', []))
>>>>>>> 81b43ce3
                        elif smsDict['type'] == 'SMS-STATUS-REPORT':
                            sms = StatusReport(self, int(msgStat), smsDict['reference'], smsDict['number'], smsDict['time'], smsDict['discharge'], smsDict['status'])
                        else:
                            raise CommandError('Invalid PDU type for readStoredSms(): {0}'.format(smsDict['type']))
                        messages.append(sms)
                        delMessages.add(msgIndex)
                        readPdu = False
        if delete:
            if status == Sms.STATUS_ALL:
                # Delete all messages
                self.deleteMultipleStoredSms()
            else:
                for msgIndex in delMessages:
                    self.deleteStoredSms(msgIndex)
        return messages

    def _handleModemNotification(self, lines):
        """ Handler for unsolicited notifications from the modem

        This method simply spawns a separate thread to handle the actual notification
        (in order to release the read thread so that the handlers are able to write back to the modem, etc)

        :param lines The lines that were read
        """
        threading.Thread(target=self.__threadedHandleModemNotification, kwargs={'lines': lines}).start()

    def __threadedHandleModemNotification(self, lines):
        """ Implementation of _handleModemNotification() to be run in a separate thread

        :param lines The lines that were read
        """
        next_line_is_te_statusreport = False
        for line in lines:
            if b'RING' in line:
                # Incoming call (or existing call is ringing)
                self._handleIncomingCall(lines)
                return
            elif line.startswith(b'+CMTI'):
                # New SMS message indication
                self._handleSmsReceived(line)
                return
            elif line.startswith(b'+CUSD'):
                # USSD notification - either a response or a MT-USSD ("push USSD") message
                self._handleUssd(lines)
                return
            elif line.startswith(b'+CDSI'):
                # SMS status report
                self._handleSmsStatusReport(line)
                return
            elif line.startswith('+CDS'):
                # SMS status report at next line
                next_line_is_te_statusreport = True
                cdsMatch = self.CDS_REGEX.match(line)
                if cdsMatch:
                    next_line_is_te_statusreport_length = int(cdsMatch.group(1))
                else:
                    next_line_is_te_statusreport_length = -1
            elif next_line_is_te_statusreport:
                self._handleSmsStatusReportTe(next_line_is_te_statusreport_length, line)
                return
            elif line.startswith('+DTMF'):
                # New incoming DTMF 
                self._handleIncomingDTMF(line)
                return
            else:
                # Check for call status updates
                for updateRegex, handlerFunc in self._callStatusUpdates:
                    match = updateRegex.match(line)
                    if match:
                        # Handle the update
                        handlerFunc(match)
                        return
        # If this is reached, the notification wasn't handled
        self.log.debug('Unhandled unsolicited modem notification: %s', lines)    
    
    #Simcom modem able detect incoming DTMF
    def _handleIncomingDTMF(self,line):
        self.log.debug('Handling incoming DTMF')
        
        try:
            dtmf_num=line.split(':')[1].replace(" ","")
            self.dtmfpool.append(dtmf_num)
            self.log.debug('DTMF number is {0}'.format(dtmf_num))
        except:
            self.log.debug('Error parce DTMF number on line {0}'.format(line))
    def GetIncomingDTMF(self):
        if (len(self.dtmfpool)==0):
            return None
        else:
            return self.dtmfpool.pop(0)
    
    def _handleIncomingCall(self, lines):
        self.log.debug('Handling incoming call')
        ringLine = lines.pop(0)
        if self._extendedIncomingCallIndication:
            try:
                callType = ringLine.split(' ', 1)[1]
            except IndexError:
                # Some external 3G scripts modify incoming call indication settings (issue #18)
                self.log.debug('Extended incoming call indication format changed externally; re-enabling...')
                callType = None
                try:
                    # Re-enable extended format of incoming indication (optional)
                    self.write('AT+CRC=1')
                except CommandError:
                    self.log.warn('Extended incoming call indication format changed externally; unable to re-enable')
                    self._extendedIncomingCallIndication = False
        else:
            callType = None
        if self._callingLineIdentification and len(lines) > 0:
            clipLine = lines.pop(0)
            clipMatch = self.CLIP_REGEX.match(clipLine)
            if clipMatch:
                callerNumber = clipMatch.group(1)
                ton = clipMatch.group(2)
                #TODO: re-add support for this
                callerName = None
                #callerName = clipMatch.group(3)
                #if callerName != None and len(callerName) == 0:
                #    callerName = None
            else:
                callerNumber = ton = callerName = None
        else:
            callerNumber = ton = callerName = None

        call = None
        for activeCall in dictValuesIter(self.activeCalls):
            if activeCall.number == callerNumber:
                call = activeCall
                call.ringCount += 1
        if call == None:
            callId = len(self.activeCalls) + 1;
            call = IncomingCall(self, callerNumber, ton, callerName, callId, callType)
            self.activeCalls[callId] = call
        self.incomingCallCallback(call)

    def _handleCallInitiated(self, regexMatch, callId=None, callType=1):
        """ Handler for "outgoing call initiated" event notification line """
        if self._dialEvent:
            if regexMatch:
                groups = regexMatch.groups()
                # Set self._dialReponse to (callId, callType)
                if len(groups) >= 2:
                    self._dialResponse = (int(groups[0]) , int(groups[1]))
                else:
                    self._dialResponse = (int(groups[0]), 1) # assume call type: VOICE
            else:
                self._dialResponse = callId, callType
            self._dialEvent.set()

    def _handleCallAnswered(self, regexMatch, callId=None):
        """ Handler for "outgoing call answered" event notification line """
        if regexMatch:
            groups = regexMatch.groups()
            if len(groups) > 1:
                callId = int(groups[0])
                self.activeCalls[callId].answered = True
            else:
                # Call ID not available for this notificition - check for the first outgoing call that has not been answered
                for call in dictValuesIter(self.activeCalls):
                    if call.answered == False and type(call) == Call:
                        call.answered = True
                        return
        else:
            # Use supplied values
            self.activeCalls[callId].answered = True

    def _handleCallEnded(self, regexMatch, callId=None, filterUnanswered=False):
        if regexMatch:
            groups = regexMatch.groups()
            if len(groups) > 0:
                callId = int(groups[0])
            else:
                # Call ID not available for this notification - check for the first outgoing call that is active
                for call in dictValuesIter(self.activeCalls):
                    if type(call) == Call:
                        if not filterUnanswered or (filterUnanswered == True and call.answered == False):
                            callId = call.id
                            break
        if callId and callId in self.activeCalls:
            self.activeCalls[callId].answered = False
            self.activeCalls[callId].active = False
            del self.activeCalls[callId]

    def _handleCallRejected(self, regexMatch, callId=None):
        """ Handler for rejected (unanswered calls being ended)

        Most modems use _handleCallEnded for handling both call rejections and remote hangups.
        This method does the same, but filters for unanswered calls only.
        """
        return self._handleCallEnded(regexMatch, callId, True)

    def _handleSmsReceived(self, notificationLine):
        """ Handler for "new SMS" unsolicited notification line """
        self.log.debug('SMS message received')
        if self.smsReceivedCallback is not None:
            cmtiMatch = self.CMTI_REGEX.match(notificationLine)
            if cmtiMatch:
                msgMemory = cmtiMatch.group(1)
                msgIndex = cmtiMatch.group(2)
                sms = self.readStoredSms(msgIndex, msgMemory)
                try:
                    self.smsReceivedCallback(sms)
                except Exception:
                    self.log.error('error in smsReceivedCallback', exc_info=True)
                else:
                    self.deleteStoredSms(msgIndex)
    
    def _handleSmsStatusReport(self, notificationLine):
        """ Handler for SMS status reports """
        self.log.debug('SMS status report received')
        cdsiMatch = self.CDSI_REGEX.match(notificationLine)
        if cdsiMatch:
            msgMemory = cdsiMatch.group(1)
            msgIndex = cdsiMatch.group(2)
            report = self.readStoredSms(msgIndex, msgMemory)
            self.deleteStoredSms(msgIndex)
            # Update sent SMS status if possible
            if report.reference in self.sentSms:
                self.sentSms[report.reference].report = report
            if self._smsStatusReportEvent:
                # A sendSms() call is waiting for this response - notify waiting thread
                self._smsStatusReportEvent.set()
            elif self.smsStatusReportCallback:
                # Nothing is waiting for this report directly - use callback
                try:
                    self.smsStatusReportCallback(report)
                except Exception:
                    self.log.error('error in smsStatusReportCallback', exc_info=True)

    
                self.smsStatusReportCallback(report)

    def _handleSmsStatusReportTe(self, length, notificationLine):
        """ Handler for TE SMS status reports """
        self.log.debug('TE SMS status report received')
        try:
            smsDict = decodeSmsPdu(notificationLine)
        except EncodingError:
            self.log.debug('Discarding notification line from +CDS response: %s', notificationLine)
        else:
            if smsDict['type'] == 'SMS-STATUS-REPORT':
                report = StatusReport(self, int(smsDict['status']), smsDict['reference'], smsDict['number'], smsDict['time'], smsDict['discharge'], smsDict['status'])
            else:
                raise CommandError('Invalid PDU type for readStoredSms(): {0}'.format(smsDict['type']))
        # Update sent SMS status if possible
        if report.reference in self.sentSms:
            self.sentSms[report.reference].report = report
        if self._smsStatusReportEvent:
            # A sendSms() call is waiting for this response - notify waiting thread
            self._smsStatusReportEvent.set()
        else:
            # Nothing is waiting for this report directly - use callback
            self.smsStatusReportCallback(report)

    def readStoredSms(self, index, memory=None):
        """ Reads and returns the SMS message at the specified index

        :param index: The index of the SMS message in the specified memory
        :type index: int
        :param memory: The memory type to read from. If None, use the current default SMS read memory
        :type memory: str or None

        :raise CommandError: if unable to read the stored message

        :return: The SMS message
        :rtype: subclass of gsmmodem.modem.Sms (either ReceivedSms or StatusReport)
        """
        # Switch to the correct memory type if required
        self._setSmsMemory(readDelete=memory)
        msgData = self.write('AT+CMGR={0}'.format(index))
        # Parse meta information
        if self._smsTextMode:
            cmgrMatch = self.CMGR_SM_DELIVER_REGEX_TEXT.match(msgData[0])
            if cmgrMatch:
                msgStatus, number, msgTime = cmgrMatch.groups()
                msgText = '\n'.join(msgData[1:-1])
                return ReceivedSms(self, Sms.TEXT_MODE_STATUS_MAP[msgStatus], number, parseTextModeTimeStr(msgTime), msgText)
            else:
                # Try parsing status report
                cmgrMatch = self.CMGR_SM_REPORT_REGEXT_TEXT.match(msgData[0])
                if cmgrMatch:
                    msgStatus, reference, number, sentTime, deliverTime, deliverStatus = cmgrMatch.groups()
                    if msgStatus.startswith('"'):
                        msgStatus = msgStatus[1:-1]
                    if len(msgStatus) == 0:
                        msgStatus = "REC UNREAD"
                    return StatusReport(self, Sms.TEXT_MODE_STATUS_MAP[msgStatus], int(reference), number, parseTextModeTimeStr(sentTime), parseTextModeTimeStr(deliverTime), int(deliverStatus))
                else:
                    raise CommandError('Failed to parse text-mode SMS message +CMGR response: {0}'.format(msgData))
        else:
            cmgrMatch = self.CMGR_REGEX_PDU.match(msgData[0])
            if not cmgrMatch:
                raise CommandError('Failed to parse PDU-mode SMS message +CMGR response: {0}'.format(msgData))
            stat, alpha, length = cmgrMatch.groups()
            try:
                stat = int(stat)
            except Exception:
                # Some modems (ZTE) do not always read return status - default to RECEIVED UNREAD
                stat = Sms.STATUS_RECEIVED_UNREAD
            pdu = msgData[1]
            smsDict = decodeSmsPdu(pdu)
            if smsDict['type'] == 'SMS-DELIVER':
<<<<<<< HEAD
                return ReceivedSms(self, int(stat), smsDict['number'], smsDict['time'], smsDict['text'], smsDict['smsc'], smsDict.get('udh'))
=======
                return ReceivedSms(self, int(stat), smsDict['number'], smsDict['time'], smsDict['text'], smsDict['smsc'], smsDict.get('udh', []))
>>>>>>> 81b43ce3
            elif smsDict['type'] == 'SMS-STATUS-REPORT':
                return StatusReport(self, int(stat), smsDict['reference'], smsDict['number'], smsDict['time'], smsDict['discharge'], smsDict['status'])
            else:
                raise CommandError('Invalid PDU type for readStoredSms(): {0}'.format(smsDict['type']))

    def deleteStoredSms(self, index, memory=None):
        """ Deletes the SMS message stored at the specified index in modem/SIM card memory

        :param index: The index of the SMS message in the specified memory
        :type index: int
        :param memory: The memory type to delete from. If None, use the current default SMS read/delete memory
        :type memory: str or None

        :raise CommandError: if unable to delete the stored message
        """
        self._setSmsMemory(readDelete=memory)
        self.write('AT+CMGD={0},0'.format(index))
        # TODO: make a check how many params are supported by the modem and use the right command. For example, Siemens MC35, TC35 take only one parameter.
        #self.write('AT+CMGD={0}'.format(index))

    def deleteMultipleStoredSms(self, delFlag=4, memory=None):
        """ Deletes all SMS messages that have the specified read status.

        The messages are read from the memory set by the "memory" parameter.
        The value of the "delFlag" paramater is the same as the "DelFlag" parameter of the +CMGD command:
        1: Delete All READ messages
        2: Delete All READ and SENT messages
        3: Delete All READ, SENT and UNSENT messages
        4: Delete All messages (this is the default)

        :param delFlag: Controls what type of messages to delete; see description above.
        :type delFlag: int
        :param memory: The memory type to delete from. If None, use the current default SMS read/delete memory
        :type memory: str or None
        :param delete: If True, delete returned messages from the device/SIM card
        :type delete: bool

        :raise ValueErrror: if "delFlag" is not in range [1,4]
        :raise CommandError: if unable to delete the stored messages
        """
        if 0 < delFlag <= 4:
            self._setSmsMemory(readDelete=memory)
            self.write('AT+CMGD=1,{0}'.format(delFlag))
        else:
            raise ValueError('"delFlag" must be in range [1,4]')

    def _handleUssd(self, lines):
        """ Handler for USSD event notification line(s) """
        if self._ussdSessionEvent:
            # A sendUssd() call is waiting for this response - parse it
            self._ussdResponse = self._parseCusdResponse(lines)
            # Notify waiting thread
            self._ussdSessionEvent.set()

    def _parseCusdResponse(self, lines):
        """ Parses one or more +CUSD notification lines (for USSD)
        :return: USSD response object
        :rtype: gsmmodem.modem.Ussd
        """
        if len(lines) > 1:
            # Issue #20: Some modem/network combinations use \r\n as in-message EOL indicators;
            # - join lines to compensate for that (thanks to davidjb for the fix)
            # Also, look for more than one +CUSD response because of certain modems' strange behaviour
            cusdMatches = list(self.CUSD_REGEX.finditer('\r\n'.join(lines)))
        else:
            # Single standard +CUSD response
            cusdMatches = [self.CUSD_REGEX.match(lines[0])]
        message = None
        sessionActive = True
        if len(cusdMatches) > 1:
            self.log.debug('Multiple +CUSD responses received; filtering...')
            # Some modems issue a non-standard "extra" +CUSD notification for releasing the session
            for cusdMatch in cusdMatches:
                if cusdMatch.group(1) == '2':
                    # Set the session to inactive, but ignore the message
                    self.log.debug('Ignoring "session release" message: %s', cusdMatch.group(2))
                    sessionActive = False
                else:
                    # Not a "session release" message
                    message = cusdMatch.group(2)
                    if sessionActive and cusdMatch.group(1) != '1':
                        sessionActive = False
        else:
            sessionActive = cusdMatches[0].group(1) == '1'
            message = cusdMatches[0].group(2)
        return Ussd(self, sessionActive, message)

    def _pollCallStatus(self, expectedState, callId=None, timeout=None):
        """ Poll the status of outgoing calls.
        This is used for modems that do not have a known set of call status update notifications.

        :param expectedState: The internal state we are waiting for. 0 == initiated, 1 == answered, 2 = hangup
        :type expectedState: int

        :raise TimeoutException: If a timeout was specified, and has occurred
        """
        callDone = False
        timeLeft = timeout or 999999
        while self.alive and not callDone and timeLeft > 0:
            time.sleep(0.5)
            if expectedState == 0: # Only call initializing can timeout
                timeLeft -= 0.5
            try:
                clcc = self._pollCallStatusRegex.match(self.write('AT+CLCC')[0])
            except TimeoutException as timeout:
                # Can happend if the call was ended during our time.sleep() call
                clcc = None
            if clcc:
                direction = int(clcc.group(2))
                if direction == 0: # Outgoing call
                    # Determine call state
                    stat = int(clcc.group(3))
                    if expectedState == 0: # waiting for call initiated
                        if stat == 2 or stat == 3: # Dialing or ringing ("alerting")
                            callId = int(clcc.group(1))
                            callType = int(clcc.group(4))
                            self._handleCallInitiated(None, callId, callType) # if self_dialEvent is None, this does nothing
                            expectedState = 1 # Now wait for call answer
                    elif expectedState == 1: # waiting for call to be answered
                        if stat == 0: # Call active
                            callId = int(clcc.group(1))
                            self._handleCallAnswered(None, callId)
                            expectedState = 2 # Now wait for call hangup
            elif expectedState == 2 : # waiting for remote hangup
                # Since there was no +CLCC response, the call is no longer active
                callDone = True
                self._handleCallEnded(None, callId=callId)
            elif expectedState == 1: # waiting for call to be answered
                # Call was rejected
                callDone = True
                self._handleCallRejected(None, callId=callId)
        if timeLeft <= 0:
            raise TimeoutException()


class Call(object):
    """ A voice call """

    DTMF_COMMAND_BASE = '+VTS='
    dtmfSupport = False # Indicates whether or not DTMF tones can be sent in calls

    def __init__(self, gsmModem, callId, callType, number, callStatusUpdateCallback=None):
        """
        :param gsmModem: GsmModem instance that created this object
        :param number: The number that is being called
        """
        self._gsmModem = weakref.proxy(gsmModem)
        self._callStatusUpdateCallback = callStatusUpdateCallback
        # Unique ID of this call
        self.id = callId
        # Call type (VOICE == 0, etc)
        self.type = callType
        # The remote number of this call (destination or origin)
        self.number = number
        # Flag indicating whether the call has been answered or not (backing field for "answered" property)
        self._answered = False
        # Flag indicating whether or not the call is active
        # (meaning it may be ringing or answered, but not ended because of a hangup event)
        self.active = True

    @property
    def answered(self):
        return self._answered
    @answered.setter
    def answered(self, answered):
        self._answered = answered
        if self._callStatusUpdateCallback:
            self._callStatusUpdateCallback(self)

    def sendDtmfTone(self, tones):
        """ Send one or more DTMF tones to the remote party (only allowed for an answered call)

        Note: this is highly device-dependent, and might not work

        :param digits: A str containining one or more DTMF tones to play, e.g. "3" or "\*123#"

        :raise CommandError: if the command failed/is not supported
        :raise InvalidStateException: if the call has not been answered, or is ended while the command is still executing
        """
        if self.answered:
            dtmfCommandBase = self.DTMF_COMMAND_BASE.format(cid=self.id)
            toneLen = len(tones)
            for tone in list(tones):     
              try:
                 self._gsmModem.write('AT{0}{1}'.format(dtmfCommandBase,tone), timeout=(5 + toneLen))
             
              except CmeError as e:
                if e.code == 30:
                    # No network service - can happen if call is ended during DTMF transmission (but also if DTMF is sent immediately after call is answered)
                    raise InterruptedException('No network service', e)
                elif e.code == 3:
                    # Operation not allowed - can happen if call is ended during DTMF transmission
                    raise InterruptedException('Operation not allowed', e)
                else:
                    raise e
        else:
            raise InvalidStateException('Call is not active (it has not yet been answered, or it has ended).')

    def hangup(self):
        """ End the phone call.

        Does nothing if the call is already inactive.
        """
        if self.active:
            self._gsmModem.write('ATH')
            self.answered = False
            self.active = False
        if self.id in self._gsmModem.activeCalls:
            del self._gsmModem.activeCalls[self.id]


class IncomingCall(Call):

    CALL_TYPE_MAP = {'VOICE': 0}

    """ Represents an incoming call, conveniently allowing access to call meta information and -control """
    def __init__(self, gsmModem, number, ton, callerName, callId, callType):
        """
        :param gsmModem: GsmModem instance that created this object
        :param number: Caller number
        :param ton: TON (type of number/address) in integer format
        :param callType: Type of the incoming call (VOICE, FAX, DATA, etc)
        """
        if type(callType) == str:
            callType = self.CALL_TYPE_MAP[callType]
        super(IncomingCall, self).__init__(gsmModem, callId, callType, number)
        # Type attribute of the incoming call
        self.ton = ton
        self.callerName = callerName
        # Flag indicating whether the call is ringing or not
        self.ringing = True
        # Amount of times this call has rung (before answer/hangup)
        self.ringCount = 1

    def answer(self):
        """ Answer the phone call.
        :return: self (for chaining method calls)
        """
        if self.ringing:
            self._gsmModem.write('ATA')
            self.ringing = False
            self.answered = True
        return self

    def hangup(self):
        """ End the phone call. """
        self.ringing = False
        super(IncomingCall, self).hangup()

class Ussd(object):
    """ Unstructured Supplementary Service Data (USSD) message.

    This class contains convenient methods for replying to a USSD prompt
    and to cancel the USSD session
    """

    def __init__(self, gsmModem, sessionActive, message):
        self._gsmModem = weakref.proxy(gsmModem)
        # Indicates if the session is active (True) or has been closed (False)
        self.sessionActive = sessionActive
        self.message = message

    def reply(self, message):
        """ Sends a reply to this USSD message in the same USSD session

        :raise InvalidStateException: if the USSD session is not active (i.e. it has ended)

        :return: The USSD response message/session (as a Ussd object)
        """
        if self.sessionActive:
            return self._gsmModem.sendUssd(message)
        else:
            raise InvalidStateException('USSD session is inactive')

    def cancel(self):
        """ Terminates/cancels the USSD session (without sending a reply)

        Does nothing if the USSD session is inactive.
        """
        if self.sessionActive:
            self._gsmModem.write('AT+CUSD=2')<|MERGE_RESOLUTION|>--- conflicted
+++ resolved
@@ -59,23 +59,14 @@
 
 class ReceivedSms(Sms):
     """ An SMS message that has been received (MT) """
-<<<<<<< HEAD
-
-    def __init__(self, gsmModem, status, number, time, text, smsc=None, udh=None):
-=======
-    
+
     def __init__(self, gsmModem, status, number, time, text, smsc=None, udh=[]):
->>>>>>> 81b43ce3
         super(ReceivedSms, self).__init__(number, text, smsc)
         self._gsmModem = weakref.proxy(gsmModem)
         self.status = status
         self.time = time
         self.udh = udh
-<<<<<<< HEAD
-
-=======
-        
->>>>>>> 81b43ce3
+
     def reply(self, message):
         """ Convenience method that sends a reply SMS to the sender of this message """
         return self._gsmModem.sendSms(self.number, message)
@@ -1059,11 +1050,7 @@
                         pass
                     else:
                         if smsDict['type'] == 'SMS-DELIVER':
-<<<<<<< HEAD
-                            sms = ReceivedSms(self, int(msgStat), smsDict['number'], smsDict['time'], smsDict['text'], smsDict['smsc'], smsDict.get('udh'))
-=======
                             sms = ReceivedSms(self, int(msgStat), smsDict['number'], smsDict['time'], smsDict['text'], smsDict['smsc'], smsDict.get('udh', []))
->>>>>>> 81b43ce3
                         elif smsDict['type'] == 'SMS-STATUS-REPORT':
                             sms = StatusReport(self, int(msgStat), smsDict['reference'], smsDict['number'], smsDict['time'], smsDict['discharge'], smsDict['status'])
                         else:
@@ -1367,11 +1354,7 @@
             pdu = msgData[1]
             smsDict = decodeSmsPdu(pdu)
             if smsDict['type'] == 'SMS-DELIVER':
-<<<<<<< HEAD
-                return ReceivedSms(self, int(stat), smsDict['number'], smsDict['time'], smsDict['text'], smsDict['smsc'], smsDict.get('udh'))
-=======
                 return ReceivedSms(self, int(stat), smsDict['number'], smsDict['time'], smsDict['text'], smsDict['smsc'], smsDict.get('udh', []))
->>>>>>> 81b43ce3
             elif smsDict['type'] == 'SMS-STATUS-REPORT':
                 return StatusReport(self, int(stat), smsDict['reference'], smsDict['number'], smsDict['time'], smsDict['discharge'], smsDict['status'])
             else:

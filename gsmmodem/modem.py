#!/usr/bin/env python

""" High-level API classes for an attached GSM modem """

import sys, re, logging, weakref, time, threading, abc, codecs
from datetime import datetime
from time import sleep

from .serial_comms import SerialComms
from .exceptions import CommandError, InvalidStateException, CmeError, CmsError, InterruptedException, TimeoutException, PinRequiredError, IncorrectPinError, SmscNumberUnknownError
from .pdu import encodeSmsSubmitPdu, decodeSmsPdu, encodeGsm7
from .util import SimpleOffsetTzInfo, lineStartingWith, allLinesMatchingPattern, parseTextModeTimeStr

#from . import compat # For Python 2.6 compatibility
from gsmmodem.util import lineMatching
from gsmmodem.exceptions import EncodingError
PYTHON_VERSION = sys.version_info[0]

CTRLZ = chr(26)
TERMINATOR = '\r'


if PYTHON_VERSION >= 3:
    xrange = range
    dictValuesIter = dict.values
    dictItemsIter = dict.items
    unicode = str
    TERMINATOR = b'\r'
    CTRLZ = b'\x1a'
    
    
else: #pragma: no cover
    dictValuesIter = dict.itervalues
    dictItemsIter = dict.iteritems


class Sms(object):
    """ Abstract SMS message base class """
    __metaclass__ = abc.ABCMeta

    # Some constants to ease handling SMS statuses
    STATUS_RECEIVED_UNREAD = 0
    STATUS_RECEIVED_READ = 1
    STATUS_STORED_UNSENT = 2
    STATUS_STORED_SENT = 3
    STATUS_ALL = 4
    # ...and a handy converter for text mode statuses
    TEXT_MODE_STATUS_MAP = {'REC UNREAD': STATUS_RECEIVED_UNREAD,
                            'REC READ': STATUS_RECEIVED_READ,
                            'STO UNSENT': STATUS_STORED_UNSENT,
                            'STO SENT': STATUS_STORED_SENT,
                            'ALL': STATUS_ALL}

    def __init__(self, number, text, smsc=None):
        self.number = number
        self.text = text
        self.smsc = smsc


class ReceivedSms(Sms):
    """ An SMS message that has been received (MT) """

    def __init__(self, gsmModem, status, number, time, text, smsc=None):
        super(ReceivedSms, self).__init__(number, text, smsc)
        self._gsmModem = weakref.proxy(gsmModem)
        self.status = status
        self.time = time

    def reply(self, message):
        """ Convenience method that sends a reply SMS to the sender of this message """
        return self._gsmModem.sendSms(self.number, message)

    def sendSms(self, dnumber, message):
        """ Convenience method that sends a SMS to someone else """
        return self._gsmModem.sendSms(dnumber, message)

    def getModem(self):
        """ Convenience method that returns the gsm modem instance """
        return self._gsmModem
        
class SentSms(Sms):
    """ An SMS message that has been sent (MO) """

    ENROUTE = 0 # Status indicating message is still enroute to destination
    DELIVERED = 1 # Status indicating message has been received by destination handset
    FAILED = 2 # Status indicating message delivery has failed

    def __init__(self, number, text, reference, smsc=None):
        super(SentSms, self).__init__(number, text, smsc)
        self.report = None # Status report for this SMS (StatusReport object)
        self.reference = reference

    @property
    def status(self):
        """ Status of this SMS. Can be ENROUTE, DELIVERED or FAILED

        The actual status report object may be accessed via the 'report' attribute
        if status is 'DELIVERED' or 'FAILED'
        """
        if self.report == None:
            return SentSms.ENROUTE
        else:
            return SentSms.DELIVERED if self.report.deliveryStatus == StatusReport.DELIVERED else SentSms.FAILED


class StatusReport(Sms):
    """ An SMS status/delivery report

    Note: the 'status' attribute of this class refers to this status report SM's status (whether
    it has been read, etc). To find the status of the message that caused this status report,
    use the 'deliveryStatus' attribute.
    """

    DELIVERED = 0 # SMS delivery status: delivery successful
    FAILED = 68 # SMS delivery status: delivery failed

    def __init__(self, gsmModem, status, reference, number, timeSent, timeFinalized, deliveryStatus, smsc=None):
        super(StatusReport, self).__init__(number, None, smsc)
        self._gsmModem = weakref.proxy(gsmModem)
        self.status = status
        self.reference = reference
        self.timeSent = timeSent
        self.timeFinalized = timeFinalized
        self.deliveryStatus = deliveryStatus


class GsmModem(SerialComms):
    """ Main class for interacting with an attached GSM modem """

    log = logging.getLogger('gsmmodem.modem.GsmModem')

    # Used for parsing AT command errors
    CM_ERROR_REGEX = re.compile(b'^\+(CM[ES]) ERROR: (\d+)$')
    # Used for parsing signal strength query responses
    CSQ_REGEX = re.compile(b'^\+CSQ:\s*(\d+),')
    # Used for parsing caller ID announcements for incoming calls. Group 1 is the number
    CLIP_REGEX = re.compile(b'^\+CLIP:\s*"(\+{0,1}\d+)",(\d+).*$')
    # Used for parsing new SMS message indications
    CMTI_REGEX = re.compile(b'^\+CMTI:\s*"([^"]+)",\s*(\d+)$')
    # Used for parsing SMS message reads (text mode)
    CMGR_SM_DELIVER_REGEX_TEXT = None
    # Used for parsing SMS status report message reads (text mode)
    CMGR_SM_REPORT_REGEXT_TEXT = None
    # Used for parsing SMS message reads (PDU mode)
    CMGR_REGEX_PDU = None
    # Used for parsing USSD event notifications
    CUSD_REGEX = re.compile(b'\+CUSD:\s*(\d),"(.*?)",(\d+)', re.DOTALL)
    # Used for parsing SMS status reports
    CDSI_REGEX = re.compile(b'\+CDSI:\s*"([^"]+)",(\d+)$')
    CDS_REGEX  = re.compile(b'\+CDS:\s*([0-9]+)"$')
    
<<<<<<< HEAD
    def __init__(self, port, baudrate=115200, incomingCallCallbackFunc=None, smsReceivedCallbackFunc=None, smsStatusReportCallback=None, AT_CNMI="", *a, **kw):
        super(GsmModem, self).__init__(port, baudrate, notifyCallbackFunc=self._handleModemNotification, *a, **kw)
=======
    def __init__(self, port, baudrate=115200, incomingCallCallbackFunc=None, smsReceivedCallbackFunc=None, smsStatusReportCallback=None, requestDelivery=True):
        super(GsmModem, self).__init__(port, baudrate, notifyCallbackFunc=self._handleModemNotification)
>>>>>>> 2b665907
        self.incomingCallCallback = incomingCallCallbackFunc or self._placeholderCallback
        self.smsReceivedCallback = smsReceivedCallbackFunc or self._placeholderCallback
        self.smsStatusReportCallback = smsStatusReportCallback or self._placeholderCallback
        self.AT_CNMI = AT_CNMI or "2,1,0,2"
        # Flag indicating whether caller ID for incoming call notification has been set up
        self._callingLineIdentification = False
        # Flag indicating whether incoming call notifications have extended information
        self._extendedIncomingCallIndication = False
        # Current active calls (ringing and/or answered), key is the unique call ID (not the remote number)
        self.activeCalls = {}
        # Dict containing sent SMS messages (for auto-tracking their delivery status)
        self.sentSms = weakref.WeakValueDictionary()
        self._ussdSessionEvent = None # threading.Event
        self._ussdResponse = None # gsmmodem.modem.Ussd
        self._smsStatusReportEvent = None # threading.Event
        self._dialEvent = None # threading.Event
        self._dialResponse = None # gsmmodem.modem.Call
        self._waitForAtdResponse = True # Flag that controls if we should wait for an immediate response to ATD, or not
        self._waitForCallInitUpdate = True # Flag that controls if we should wait for a ATD "call initiated" message
        self._callStatusUpdates = [] # populated during connect() - contains regexes and handlers for detecting/handling call status updates
        self._mustPollCallStatus = False # whether or not the modem must be polled for outgoing call status updates
        self._pollCallStatusRegex = None # Regular expression used when polling outgoing call status
        self._writeWait = 0 # Time (in seconds to wait after writing a command (adjusted when 515 errors are detected)
        self._smsTextMode = False # Storage variable for the smsTextMode property
        self._smscNumber = None # Default SMSC number
        self._smsRef = 0 # Sent SMS reference counter
        self._smsMemReadDelete = None # Preferred message storage memory for reads/deletes (<mem1> parameter used for +CPMS)
        self._smsMemWrite = None # Preferred message storage memory for writes (<mem2> parameter used for +CPMS)
        self._smsReadSupported = True # Whether or not reading SMS messages is supported via AT commands
<<<<<<< HEAD
        self._smsEncoding = 'GSM' # Default SMS encoding
        self._smsSupportedEncodingNames = None # List of available encoding names
        self._commands = None # List of supported AT commands

    def connect(self, pin=None, waitingForModemToStartInSeconds=0):
=======
        self.requestDelivery = requestDelivery
        
    def connect(self, pin=None):
>>>>>>> 2b665907
        """ Opens the port and initializes the modem and SIM card

        :param pin: The SIM card PIN code, if any
        :type pin: str

        :raise PinRequiredError: if the SIM card requires a PIN but none was provided
        :raise IncorrectPinError: if the specified PIN is incorrect
        """
        self.log.info('Connecting to modem on port %s at %dbps', self.port, self.baudrate)
        super(GsmModem, self).connect()

        if waitingForModemToStartInSeconds > 0:
            while waitingForModemToStartInSeconds > 0:
                try:
                    self.write('AT', waitForResponse=True, timeout=0.5)
                    break
                except TimeoutException:
                    waitingForModemToStartInSeconds -= 0.5

        # Send some initialization commands to the modem
        try:
            self.write('ATZ') # reset configuration
        except CommandError:
            # Some modems require a SIM PIN at this stage already; unlock it now
            # Attempt to enable detailed error messages (to catch incorrect PIN error)
            # but ignore if it fails
            self.write('AT+CMEE=1', parseError=False)
            self._unlockSim(pin)
            pinCheckComplete = True
            self.write('ATZ') # reset configuration
        else:
            pinCheckComplete = False
        self.write('ATE0') # echo off
        try:
            cfun = int(lineStartingWith(b'+CFUN:', self.write('AT+CFUN?'))[7:]) # example response: +CFUN: 1
            if cfun != 1:
                self.write('AT+CFUN=1')
        except CommandError:
            pass # just ignore if the +CFUN command isn't supported

        self.write('AT+CMEE=1') # enable detailed error messages (even if it has already been set - ATZ may reset this)
        if not pinCheckComplete:
            self._unlockSim(pin)

        # Get list of supported commands from modem
        commands = self.supportedCommands
        self._commands = commands

        # Device-specific settings
        callUpdateTableHint = 0 # unknown modem
        enableWind = False
        if commands != None:
            if '^CVOICE' in commands:
                self.write('AT^CVOICE=0', parseError=False) # Enable voice calls
            if '+VTS' in commands: # Check for DTMF sending support
                Call.dtmfSupport = True
            elif '^DTMF' in commands:
                # Huawei modems use ^DTMF to send DTMF tones
                callUpdateTableHint = 1 # Huawei
            if '^USSDMODE' in commands:
                # Enable Huawei text-mode USSD
                self.write('AT^USSDMODE=0', parseError=False)
            if '+WIND' in commands:
                callUpdateTableHint = 2 # Wavecom
                enableWind = True
            elif '+ZPAS' in commands:
                callUpdateTableHint = 3 # ZTE
        else:
            # Try to enable general notifications on Wavecom-like device
            enableWind = True

        if enableWind:
            try:
                wind = lineStartingWith(b'+WIND:', self.write('AT+WIND?')) # Check current WIND value; example response: +WIND: 63
            except CommandError:
                # Modem does not support +WIND notifications. See if we can detect other known call update notifications
                pass
            else:
                # Enable notifications for call setup, hangup, etc
                if int(wind[7:]) != 50:
                    self.write('AT+WIND=50')
                callUpdateTableHint = 2 # Wavecom

        # Attempt to identify modem type directly (if not already) - for outgoing call status updates
        if callUpdateTableHint == 0:
            if self.manufacturer.lower() == 'huawei':
                callUpdateTableHint = 1 # huawei
            else:
                # See if this is a ZTE modem that has not yet been identified based on supported commands
                try:
                    self.write('AT+ZPAS?')
                except CommandError:
                    pass # Not a ZTE modem
                else:
                    callUpdateTableHint = 3 # ZTE
        # Load outgoing call status updates based on identified modem features
        if callUpdateTableHint == 1:
            # Use Hauwei's ^NOTIFICATIONs
            self.log.info('Loading Huawei call state update table')
            self._callStatusUpdates = ((re.compile(b'^\^ORIG:(\d),(\d)$'), self._handleCallInitiated),
                                       (re.compile(b'^\^CONN:(\d),(\d)$'), self._handleCallAnswered),
                                       (re.compile(b'^\^CEND:(\d),(\d),(\d)+,(\d)+$'), self._handleCallEnded))
            self._mustPollCallStatus = False
            # Huawei modems use ^DTMF to send DTMF tones; use that instead
            Call.DTMF_COMMAND_BASE = '^DTMF={cid},'
            Call.dtmfSupport = True
        elif callUpdateTableHint == 2:
            # Wavecom modem: +WIND notifications supported
            self.log.info('Loading Wavecom call state update table')
            self._callStatusUpdates = ((re.compile(b'^\+WIND: 5,(\d)$'), self._handleCallInitiated),
                                      (re.compile(b'^OK$'), self._handleCallAnswered),
                                      (re.compile(b'^\+WIND: 6,(\d)$'), self._handleCallEnded))
            self._waitForAtdResponse = False # Wavecom modems return OK only when the call is answered
            self._mustPollCallStatus = False
            if commands == None: # older modem, assume it has standard DTMF support
                Call.dtmfSupport = True
        elif callUpdateTableHint == 3: # ZTE
            # Use ZTE notifications ("CONNECT"/"HANGUP", but no "call initiated" notification)
            self.log.info('Loading ZTE call state update table')
            self._callStatusUpdates = ((re.compile(b'^CONNECT$'), self._handleCallAnswered),
                                       (re.compile(b'^HANGUP:\s*(\d+)$'), self._handleCallEnded),
                                       (re.compile(b'^OK$'), self._handleCallRejected))
            self._waitForAtdResponse = False # ZTE modems do not return an immediate  OK only when the call is answered
            self._mustPollCallStatus = False
            self._waitForCallInitUpdate = False # ZTE modems do not provide "call initiated" updates
            if commands == None: # ZTE uses standard +VTS for DTMF
                Call.dtmfSupport = True
        else:
            # Unknown modem - we do not know what its call updates look like. Use polling instead
            self.log.info('Unknown/generic modem type - will use polling for call state updates')
            self._mustPollCallStatus = True
            self._pollCallStatusRegex = re.compile(b'^\+CLCC:\s+(\d+),(\d),(\d),(\d),([^,]),"([^,]*)",(\d+)$')
            self._waitForAtdResponse = True # Most modems return OK immediately after issuing ATD

        # General meta-information setup
        self.write('AT+COPS=3,0', parseError=False) # Use long alphanumeric name format

        # SMS setup
        self.write('AT+CMGF={0}'.format(1 if self._smsTextMode else 0)) # Switch to text or PDU mode for SMS messages
        self._compileSmsRegexes()
        if self._smscNumber != None:
            self.write('AT+CSCA="{0}"'.format(self._smscNumber)) # Set default SMSC number
            currentSmscNumber = self._smscNumber
        else:
            currentSmscNumber = self.smsc
        # Some modems delete the SMSC number when setting text-mode SMS parameters; preserve it if needed
        if currentSmscNumber != None:
            self._smscNumber = None # clear cache
        if self.requestDelivery:
            self.write('AT+CSMP=49,167,0,0', parseError=False) # Enable delivery reports
        else:
            self.write('AT+CSMP=17,167,0,0', parseError=False) # Not enable delivery reports
        # ...check SMSC again to ensure it did not change
        if currentSmscNumber != None and self.smsc != currentSmscNumber:
            self.smsc = currentSmscNumber

        # Set message storage, but first check what the modem supports - example response: +CPMS: (("SM","BM","SR"),("SM"))
        try:
            cpmsLine = lineStartingWith(b'+CPMS', self.write('AT+CPMS=?'))
        except CommandError:
            # Modem does not support AT+CPMS; SMS reading unavailable
            self._smsReadSupported = False
            self.log.warning('SMS preferred message storage query not supported by modem. SMS reading unavailable.')
        else:
            cpmsSupport = cpmsLine.split(b' ', 1)[1].split(b'),(')
            # Do a sanity check on the memory types returned - Nokia S60 devices return empty strings, for example
            for memItem in cpmsSupport:
                if len(memItem) == 0:
                    # No support for reading stored SMS via AT commands - probably a Nokia S60
                    self._smsReadSupported = False
                    self.log.warning('Invalid SMS message storage support returned by modem. SMS reading unavailable. Response was: "%s"', cpmsLine)
                    break
            else:
                # Suppported memory types look fine, continue
                preferredMemoryTypes = (b'"ME"', b'"SM"', b'"SR"')
                cpmsItems = [''] * len(cpmsSupport)
                for i in xrange(len(cpmsSupport)):
                    for memType in preferredMemoryTypes:
                        if memType in cpmsSupport[i]:
                            if i == 0:
                                self._smsMemReadDelete = memType
                            cpmsItems[i] = memType.decode('ascii')
                            break
                self.write('AT+CPMS={0}'.format(','.join(cpmsItems))) # Set message storage
            del cpmsSupport
            del cpmsLine

        if self._smsReadSupported:
            try:
                self.write('AT+CNMI=' + self.AT_CNMI)  # Set message notifications
            except CommandError:
                try:
                    self.write('AT+CNMI=2,1,0,1,0') # Set message notifications, using TE for delivery reports <ds>
                except CommandError:
                    # Message notifications not supported
                    self._smsReadSupported = False
                    self.log.warning('Incoming SMS notifications not supported by modem. SMS receiving unavailable.')
        
        # Incoming call notification setup
        try:
            self.write('AT+CLIP=1') # Enable calling line identification presentation
        except CommandError as clipError:
            self._callingLineIdentification = False
            self.log.warning('Incoming call calling line identification (caller ID) not supported by modem. Error: {0}'.format(clipError))
        else:
            self._callingLineIdentification = True
            try:
                self.write('AT+CRC=1') # Enable extended format of incoming indication (optional)
            except CommandError as crcError:
                self._extendedIncomingCallIndication = False
                self.log.warning('Extended format incoming call indication not supported by modem. Error: {0}'.format(crcError))
            else:
                self._extendedIncomingCallIndication = True

        # Call control setup
        self.write('AT+CVHU=0', parseError=False) # Enable call hang-up with ATH command (ignore if command not supported)

    def _unlockSim(self, pin):
        """ Unlocks the SIM card using the specified PIN (if necessary, else does nothing) """
        # Unlock the SIM card if needed
        try:
            cpinResponse = lineStartingWith(b'+CPIN', self.write('AT+CPIN?', timeout=0.25))
        except TimeoutException as timeout:
            # Wavecom modems do not end +CPIN responses with "OK" (github issue #19) - see if just the +CPIN response was returned
            if timeout.data != None:
                cpinResponse = lineStartingWith(b'+CPIN', timeout.data)
                if cpinResponse == None:
                    # No useful response read
                    raise timeout
            else:
                # Nothing read (real timeout)
                raise timeout
        if cpinResponse != b'+CPIN: READY':
            if pin != None:
                self.write('AT+CPIN="{0}"'.format(pin))
            else:
                raise PinRequiredError('AT+CPIN')

    def write(self, data, waitForResponse=True, timeout=10, parseError=True, writeTerm=TERMINATOR, expectedResponseTermSeq=None):
        """ Write data to the modem.

        This method adds the ``\\r\\n`` end-of-line sequence to the data parameter, and
        writes it to the modem.

        :param data: Command/data to be written to the modem
        :type data: str
        :param waitForResponse: Whether this method should block and return the response from the modem or not
        :type waitForResponse: bool
        :param timeout: Maximum amount of time in seconds to wait for a response from the modem
        :type timeout: int
        :param parseError: If True, a CommandError is raised if the modem responds with an error (otherwise the response is returned as-is)
        :type parseError: bool
        :param writeTerm: The terminating sequence to append to the written data
        :type writeTerm: str
        :param expectedResponseTermSeq: The expected terminating sequence that marks the end of the modem's response (defaults to ``\\r\\n``)
        :type expectedResponseTermSeq: str

        :raise CommandError: if the command returns an error (only if parseError parameter is True)
        :raise TimeoutException: if no response to the command was received from the modem

        :return: A list containing the response lines from the modem, or None if waitForResponse is False
        :rtype: list
        """
        
        if isinstance(data, unicode):
            data = bytes(data,"ascii")
        
            
        self.log.debug('write: %s', data)
        responseLines = super(GsmModem, self).write(data + writeTerm, waitForResponse=waitForResponse, timeout=timeout, expectedResponseTermSeq=expectedResponseTermSeq)
        if self._writeWait > 0: # Sleep a bit if required (some older modems suffer under load)
            time.sleep(self._writeWait)
        if waitForResponse:
            cmdStatusLine = responseLines[-1]
            if parseError:
                if b'ERROR' in cmdStatusLine:
                    cmErrorMatch = self.CM_ERROR_REGEX.match(cmdStatusLine)
                    if cmErrorMatch:
                        errorType = cmErrorMatch.group(1)
                        errorCode = int(cmErrorMatch.group(2))
                        if errorCode == 515 or errorCode == 14:
                            # 515 means: "Please wait, init or command processing in progress."
                            # 14 means "SIM busy"
                            self._writeWait += 0.2 # Increase waiting period temporarily
                            # Retry the command after waiting a bit
                            self.log.debug('Device/SIM busy error detected; self._writeWait adjusted to %fs', self._writeWait)
                            time.sleep(self._writeWait)
                            result = self.write(data, waitForResponse, timeout, parseError, writeTerm, expectedResponseTermSeq)
                            self.log.debug('self_writeWait set to 0.1 because of recovering from device busy (515) error')
                            if errorCode == 515:
                                self._writeWait = 0.1 # Set this to something sane for further commands (slow modem)
                            else:
                                self._writeWait = 0 # The modem was just waiting for the SIM card
                            return result
                        if errorType == b'CME':
                            raise CmeError(data, int(errorCode))
                        else: # CMS error
                            raise CmsError(data, int(errorCode))
                    else:
                        raise CommandError(data)
                elif cmdStatusLine == b'COMMAND NOT SUPPORT': # Some Huawei modems respond with this for unknown commands
                    raise CommandError('{} ({})'.format(data,cmdStatusLine))
            return responseLines

    @property
    def signalStrength(self):
        """ Checks the modem's cellular network signal strength

        :raise CommandError: if an error occurs

        :return: The network signal strength as an integer between 0 and 99, or -1 if it is unknown
        :rtype: int
        """
        csq = self.CSQ_REGEX.match(self.write('AT+CSQ')[0])
        if csq:
            ss = int(csq.group(1))
            return ss if ss != 99 else -1
        else:
            raise CommandError()

    @property
    def manufacturer(self):
        """ :return: The modem's manufacturer's name """
        return self.write('AT+CGMI')[0]

    @property
    def model(self):
        """ :return: The modem's model name """
        return self.write('AT+CGMM')[0]

    @property
    def revision(self):
        """ :return: The modem's software revision, or None if not known/supported """
        try:
            return self.write('AT+CGMR')[0]
        except CommandError:
            return None

    @property
    def imei(self):
        """ :return: The modem's serial number (IMEI number) """
        return self.write('AT+CGSN')[0]

    @property
    def imsi(self):
        """ :return: The IMSI (International Mobile Subscriber Identity) of the SIM card. The PIN may need to be entered before reading the IMSI """
        return self.write('AT+CIMI')[0]

    @property
    def networkName(self):
        """ :return: the name of the GSM Network Operator to which the modem is connected """
        copsMatch = lineMatching(b'^\+COPS: (\d),(\d),"(.+)",{0,1}\d*$', self.write('AT+COPS?')) # response format: +COPS: mode,format,"operator_name",x
        if copsMatch:
            return copsMatch.group(3)

    @property
    def supportedCommands(self):
        """ :return: list of AT commands supported by this modem (without the AT prefix). Returns None if not known """
        try:
            # AT+CLAC responses differ between modems. Most respond with +CLAC: and then a comma-separated list of commands
            # while others simply return each command on a new line, with no +CLAC: prefix
            response = self.write('AT+CLAC', timeout=10)
            if len(response) == 2: # Single-line response, comma separated
                commands = response[0]
                if commands.startswith(b'+CLAC'):
                    commands = commands[6:] # remove the +CLAC: prefix before splitting
                return commands.split(',')
            elif len(response) > 2: # Multi-line response
                return [cmd.strip() for cmd in response[:-1]]
            else:
                self.log.debug('Unhandled +CLAC response: {0}'.format(response))
                return None
        except TimeoutException:
            # Try interactive command recognition
            commands = []
            checkable_commands = ['^CVOICE', '+VTS', '^DTMF', '^USSDMODE', '+WIND', '+ZPAS', '+CSCS']

            # Check if modem is still alive
            try:
                response = self.write('AT')
            except:
                raise TimeoutException

            # Check all commands that will by considered
            for command in checkable_commands:
                try:
                    # Compose AT command that will read values under specified function
                    at_command='AT'+command+'=?'
                    response = self.write(at_command)
                    # If there are values inside response - add command to the list
                    commands.append(command)
                except:
                    continue

            # Return found commands
            return commands
        except CommandError:
            return None

    @property
    def smsTextMode(self):
        """ :return: True if the modem is set to use text mode for SMS, False if it is set to use PDU mode """
        return self._smsTextMode
    @smsTextMode.setter
    def smsTextMode(self, textMode):
        """ Set to True for the modem to use text mode for SMS, or False for it to use PDU mode """
        if textMode != self._smsTextMode:
            if self.alive:
                self.write('AT+CMGF={0}'.format(1 if textMode else 0))
            self._smsTextMode = textMode
            self._compileSmsRegexes()

    @property
    def smsSupportedEncoding(self):
        """
        :raise NotImplementedError: If an error occures during AT command response parsing.
        :return: List of supported encoding names. """

        # Check if command is available
        if self._commands == None:
            self._commands = self.supportedCommands

        if not '+CSCS' in self._commands:
            self._smsSupportedEncodingNames = []
            return self._smsSupportedEncodingNames

        # Get available encoding names
        response = self.write('AT+CSCS=?')

        # Check response length (should be 2 - list of options and command status)
        if len(response) != 2:
            self.log.debug('Unhandled +CSCS response: {0}'.format(response))
            raise NotImplementedError

        # Extract encoding names list
        try:
            enc_list = response[0]  # Get the first line
            enc_list = enc_list[6:] # Remove '+CSCS' prefix
            # Extract AT list in format ("str", "str2", "str3")
            enc_list = enc_list.split('(')[1]
            enc_list = enc_list.split(')')[0]
            enc_list = enc_list.split(',')
            enc_list = [x.split('"')[1] for x in enc_list]
        except:
            self.log.debug('Unhandled +CSCS response: {0}'.format(response))
            raise NotImplementedError

        self._smsSupportedEncodingNames = enc_list
        return self._smsSupportedEncodingNames

    @property
    def smsEncoding(self):
        """ :return: Encoding name if encoding command is available, else GSM. """
        if self._commands == None:
            self._commands = self.supportedCommands

        if '+CSCS' in self._commands:
            response = self.write('AT+CSCS?')

            if len(response) == 2:
                encoding = response[0]
                if encoding.startswith('+CSCS'):
                    encoding = encoding[6:].split('"') # remove the +CSCS: prefix before splitting
                    if len(encoding) == 3:
                        self._smsEncoding = encoding[1]
                    else:
                        self.log.debug('Unhandled +CSCS response: {0}'.format(response))
            else:
                self.log.debug('Unhandled +CSCS response: {0}'.format(response))

        return self._smsEncoding
    @smsEncoding.setter
    def smsEncoding(self, encoding):
        """ Set encoding for SMS inside PDU mode.

        :return: True if encoding successfully set, otherwise False. """

        # Check if command is available
        if self._commands == None:
            self._commands = self.supportedCommands

        if not '+CSCS' in self._commands:
            return False

        # Check if command is available
        if self._smsSupportedEncodingNames == None:
            self.smsSupportedEncoding

        # Check if desired encoding is available
        if encoding in self._smsSupportedEncodingNames:
            # Set encoding
            response = self.write('AT+CSCS="{0}"'.format(encoding))
            if len(response) == 1:
                if response[0].lower() == 'ok':
                    self._smsEncoding = encoding
                    return True

        return False

    def _setSmsMemory(self, readDelete=None, write=None):
        """ Set the current SMS memory to use for read/delete/write operations """
        # Switch to the correct memory type if required
        if write != None and write != self._smsMemWrite:
            self.write()
            readDel = readDelete or self._smsMemReadDelete
            self.write('AT+CPMS="{0}","{1}"'.format(readDel, write))
            self._smsMemReadDelete = readDel
            self._smsMemWrite = write
        elif readDelete != None and readDelete != self._smsMemReadDelete:
            self.write('AT+CPMS="{0}"'.format(readDelete))
            self._smsMemReadDelete = readDelete

    def _compileSmsRegexes(self):
        """ Compiles regular expression used for parsing SMS messages based on current mode """
        if self._smsTextMode:
            if self.CMGR_SM_DELIVER_REGEX_TEXT == None:
                self.CMGR_SM_DELIVER_REGEX_TEXT = re.compile(b'^\+CMGR: "([^"]+)","([^"]+)",[^,]*,"([^"]+)"$')
                self.CMGR_SM_REPORT_REGEXT_TEXT = re.compile(b'^\+CMGR: ([^,]*),\d+,(\d+),"{0,1}([^"]*)"{0,1},\d*,"([^"]+)","([^"]+)",(\d+)$')
        elif self.CMGR_REGEX_PDU == None:
            self.CMGR_REGEX_PDU = re.compile(b'^\+CMGR:\s*(\d*),\s*"{0,1}([^"]*)"{0,1},\s*(\d+)$')
            
    @property
    def smsc(self):
        """ :return: The default SMSC number stored on the SIM card """
        if self._smscNumber == None:
            try:
                readSmsc = self.write('AT+CSCA?')
            except SmscNumberUnknownError:
                pass # Some modems return a CMS 330 error if the value isn't set
            else:
                cscaMatch = lineMatching(b'\+CSCA:\s*"([^,]+)",(\d+)$', readSmsc)
                if cscaMatch:
                    self._smscNumber = cscaMatch.group(1)
        return self._smscNumber
    @smsc.setter
    def smsc(self, smscNumber):
        """ Set the default SMSC number to use when sending SMS messages """
        if smscNumber != self._smscNumber:
            if self.alive:
                self.write('AT+CSCA="{0}"'.format(smscNumber))
            self._smscNumber = smscNumber

    def waitForNetworkCoverage(self, timeout=None):
        """ Block until the modem has GSM network coverage.

        This method blocks until the modem is registered with the network
        and the signal strength is greater than 0, optionally timing out
        if a timeout was specified

        :param timeout: Maximum time to wait for network coverage, in seconds
        :type timeout: int or float

        :raise TimeoutException: if a timeout was specified and reached
        :raise InvalidStateException: if the modem is not going to receive network coverage (SIM blocked, etc)

        :return: the current signal strength
        :rtype: int
        """
        block = [True]
        if timeout != None:
            # Set up a timeout mechanism
            def _cancelBlock():
                block[0] = False
            t = threading.Timer(timeout, _cancelBlock)
            t.start()
        ss = -1
        checkCreg = True
        while block[0]:
            if checkCreg:
                cregResult = lineMatching(b'^\+CREG:\s*(\d),(\d)$', self.write('AT+CREG?', parseError=False)) # example result: +CREG: 0,1
                if cregResult:
                    status = int(cregResult.group(2))
                    if status in (1, 5):
                        # 1: registered, home network, 5: registered, roaming
                        # Now simply check and return network signal strength
                        checkCreg = False
                    elif status == 3:
                        raise InvalidStateException('Network registration denied')
                    elif status == 0:
                        raise InvalidStateException('Device not searching for network operator')
                else:
                    # Disable network registration check; only use signal strength
                    self.log.info('+CREG check disabled due to invalid response or unsupported command')
                    checkCreg = False
            else:
                # Check signal strength
                ss = self.signalStrength
                if ss > 0:
                    return ss
            time.sleep(1)
        else:
            # If this is reached, the timer task has triggered
            raise TimeoutException()

    def sendSms(self, destination, text, waitForDeliveryReport=False, deliveryTimeout=15, sendFlash=False):
        """ Send an SMS text message

        :param destination: the recipient's phone number
        :type destination: str
        :param text: the message text
        :type text: str
        :param waitForDeliveryReport: if True, this method blocks until a delivery report is received for the sent message
        :type waitForDeliveryReport: boolean
        :param deliveryReport: the maximum time in seconds to wait for a delivery report (if "waitForDeliveryReport" is True)
        :type deliveryTimeout: int or float

        :raise CommandError: if an error occurs while attempting to send the message
        :raise TimeoutException: if the operation times out
        """

        # Check input text to select appropriate mode (text or PDU)
        # Check encoding
        try:
            encodedText = encodeGsm7(text)
        except ValueError:
            encodedText = None
            self.smsTextMode = False

        # Check message length
        if len(text) > 160:
            self.smsTextMode = False

        # Send SMS via AT commands
        if self._smsTextMode:
            self.write('AT+CMGS="{0}"'.format(destination), timeout=5, expectedResponseTermSeq=b'> ')
            result = lineStartingWith(b'+CMGS:', self.write(text, timeout=35, writeTerm=CTRLZ))
        else:
            # Set GSM modem SMS encoding format
            # Encode message text and set data coding scheme based on text contents
            if encodedText == None:
                # Cannot encode text using GSM-7; use UCS2 instead
                self.smsEncoding = 'UCS2'
            else:
                self.smsEncoding = 'GSM'

            pdus = encodeSmsSubmitPdu(destination, text, reference=self._smsRef, sendFlash=sendFlash)
            for pdu in pdus:
                self.write('AT+CMGS={0}'.format(pdu.tpduLength), timeout=5, expectedResponseTermSeq=b'> ')
                result = lineStartingWith(b'+CMGS:', self.write(str(pdu), timeout=35, writeTerm=CTRLZ)) # example: +CMGS: xx
        if result == None:
            raise CommandError('Modem did not respond with +CMGS response')
        reference = int(result[7:])
        self._smsRef = reference + 1
        if self._smsRef > 255:
            self._smsRef = 0
        sms = SentSms(destination, text, reference)
        # Add a weak-referenced entry for this SMS (allows us to update the SMS state if a status report is received)
        self.sentSms[reference] = sms
        if waitForDeliveryReport:
            self._smsStatusReportEvent = threading.Event()
            if self._smsStatusReportEvent.wait(deliveryTimeout):
                self._smsStatusReportEvent = None
            else: # Response timed out
                self._smsStatusReportEvent = None
                raise TimeoutException()
        return sms

    def sendUssd(self, ussdString, responseTimeout=15):
        """ Starts a USSD session by dialing the the specified USSD string, or \
        sends the specified string in the existing USSD session (if any)

        :param ussdString: The USSD access number to dial
        :param responseTimeout: Maximum time to wait a response, in seconds

        :raise TimeoutException: if no response is received in time

        :return: The USSD response message/session (as a Ussd object)
        :rtype: gsmmodem.modem.Ussd
        """
        self._ussdSessionEvent = threading.Event()
        try:
            cusdResponse = self.write('AT+CUSD=1,"{0}",15'.format(ussdString), timeout=responseTimeout) # Should respond with "OK"
        except Exception:
            self._ussdSessionEvent = None # Cancel the thread sync lock
            raise

        # Some modems issue the +CUSD response before the acknowledgment "OK" - check for that
        if len(cusdResponse) > 1:
            cusdResponseFound = lineStartingWith(b'+CUSD', cusdResponse) != None
            if cusdResponseFound:
                self._ussdSessionEvent = None # Cancel thread sync lock
                return self._parseCusdResponse(cusdResponse)
        # Wait for the +CUSD notification message
        if self._ussdSessionEvent.wait(responseTimeout):
            self._ussdSessionEvent = None
            return self._ussdResponse
        else: # Response timed out
            self._ussdSessionEvent = None
            raise TimeoutException()


    def checkForwarding(self, querytype, responseTimeout=15):
        """ Check forwarding status: 0=Unconditional, 1=Busy, 2=NoReply, 3=NotReach, 4=AllFwd, 5=AllCondFwd
        :param querytype: The type of forwarding to check

        :return: Status
        :rtype: Boolean
        """
        try:
            queryResponse = self.write('AT+CCFC={0},2'.format(querytype), timeout=responseTimeout) # Should respond with "OK"
        except Exception:
            raise
        print(queryResponse)
        return True
        
    
    def setForwarding(self, fwdType, fwdEnable, fwdNumber, responseTimeout=15):
        """ Check forwarding status: 0=Unconditional, 1=Busy, 2=NoReply, 3=NotReach, 4=AllFwd, 5=AllCondFwd
        :param fwdType: The type of forwarding to set
        :param fwdEnable: 1 to enable, 0 to disable, 2 to query, 3 to register, 4 to erase
        :param fwdNumber: Number to forward to

        :return: Success or not
        :rtype: Boolean
        """
        try:
            queryResponse = self.write('AT+CCFC={0},{1},"{2}"'.format(fwdType, fwdEnable, fwdNumber), timeout=responseTimeout) # Should respond with "OK"
        except Exception:
            raise
            return False
        print(queryResponse)
        return queryResponse
    
    def dial(self, number, timeout=5, callStatusUpdateCallbackFunc=None):
        """ Calls the specified phone number using a voice phone call

        :param number: The phone number to dial
        :param timeout: Maximum time to wait for the call to be established
        :param callStatusUpdateCallbackFunc: Callback function that is executed if the call's status changes due to
               remote events (i.e. when it is answered, the call is ended by the remote party)

        :return: The outgoing call
        :rtype: gsmmodem.modem.Call
        """
        if self._waitForCallInitUpdate:
            # Wait for the "call originated" notification message
            self._dialEvent = threading.Event()
            try:
                self.write('ATD{0};'.format(number), timeout=timeout, waitForResponse=self._waitForAtdResponse)
            except Exception:
                self._dialEvent = None # Cancel the thread sync lock
                raise
        else:
            # Don't wait for a call init update - base the call ID on the number of active calls
            self.write('ATD{0};'.format(number), timeout=timeout, waitForResponse=self._waitForAtdResponse)
            self.log.debug("Not waiting for outgoing call init update message")
            callId = len(self.activeCalls) + 1
            callType = 0 # Assume voice
            call = Call(self, callId, callType, number, callStatusUpdateCallbackFunc)
            self.activeCalls[callId] = call
            return call

        if self._mustPollCallStatus:
            # Fake a call notification by polling call status until the status indicates that the call is being dialed
            threading.Thread(target=self._pollCallStatus, kwargs={'expectedState': 0, 'timeout': timeout}).start()

        if self._dialEvent.wait(timeout):
            self._dialEvent = None
            callId, callType = self._dialResponse
            call = Call(self, callId, callType, number, callStatusUpdateCallbackFunc)
            self.activeCalls[callId] = call
            return call
        else: # Call establishing timed out
            self._dialEvent = None
            raise TimeoutException()

    def processStoredSms(self, unreadOnly=False):
        """ Process all SMS messages currently stored on the device/SIM card.

        Reads all (or just unread) received SMS messages currently stored on the
        device/SIM card, initiates "SMS received" events for them, and removes
        them from the SIM card.
        This is useful if SMS messages were received during a period that
        python-gsmmodem was not running but the modem was powered on.

        :param unreadOnly: If True, only process unread SMS messages
        :type unreadOnly: boolean
        """
        states = [Sms.STATUS_RECEIVED_UNREAD]
        if not unreadOnly:
            states.insert(0, Sms.STATUS_RECEIVED_READ)
        for msgStatus in states:
            messages = self.listStoredSms(status=msgStatus, delete=True)
            for sms in messages:
                self.smsReceivedCallback(sms)

    def listStoredSms(self, status=Sms.STATUS_ALL, memory=None, delete=False):
        """ Returns SMS messages currently stored on the device/SIM card.

        The messages are read from the memory set by the "memory" parameter.

        :param status: Filter messages based on this read status; must be 0-4 (see Sms class)
        :type status: int
        :param memory: The memory type to read from. If None, use the current default SMS read memory
        :type memory: str or None
        :param delete: If True, delete returned messages from the device/SIM card
        :type delete: bool

        :return: A list of Sms objects containing the messages read
        :rtype: list
        """
        self._setSmsMemory(readDelete=memory)
        messages = []
        delMessages = set()
        if self._smsTextMode:
            cmglRegex= re.compile(b'^\+CMGL: (\d+),"([^"]+)","([^"]+)",[^,]*,"([^"]+)"$')
            for key, val in dictItemsIter(Sms.TEXT_MODE_STATUS_MAP):
                if status == val:
                    statusStr = key
                    break
            else:
                raise ValueError('Invalid status value: {0}'.format(status))
            result = self.write('AT+CMGL="{0}"'.format(statusStr))
            msgLines = []
            msgIndex = msgStatus = number = msgTime = None
            for line in result:
                cmglMatch = cmglRegex.match(line)
                if cmglMatch:
                    # New message; save old one if applicable
                    if msgIndex != None and len(msgLines) > 0:
                        msgText = '\n'.join(msgLines)
                        msgLines = []
                        messages.append(ReceivedSms(self, Sms.TEXT_MODE_STATUS_MAP[msgStatus], number, parseTextModeTimeStr(msgTime), msgText))
                        delMessages.add(int(msgIndex))
                    msgIndex, msgStatus, number, msgTime = cmglMatch.groups()
                    msgLines = []
                else:
                    if line != b'OK':
                        msgLines.append(line)
            if msgIndex != None and len(msgLines) > 0:
                msgText = '\n'.join(msgLines)
                msgLines = []
                messages.append(ReceivedSms(self, Sms.TEXT_MODE_STATUS_MAP[msgStatus], number, parseTextModeTimeStr(msgTime), msgText))
                delMessages.add(int(msgIndex))
        else:
            cmglRegex = re.compile(b'^\+CMGL:\s*(\d+),\s*(\d+),.*$')
            readPdu = False
            result = self.write('AT+CMGL={0}'.format(status))
            for line in result:
                if not readPdu:
                    cmglMatch = cmglRegex.match(line)
                    if cmglMatch:
                        msgIndex = int(cmglMatch.group(1))
                        msgStat = int(cmglMatch.group(2))
                        readPdu = True
                else:
                    try:
                        smsDict = decodeSmsPdu(line)
                    except EncodingError:
                        self.log.debug('Discarding line from +CMGL response: %s', line)
                    else:
                        if smsDict['type'] == 'SMS-DELIVER':
                            sms = ReceivedSms(self, int(msgStat), smsDict['number'], smsDict['time'], smsDict['text'], smsDict['smsc'])
                        elif smsDict['type'] == 'SMS-STATUS-REPORT':
                            sms = StatusReport(self, int(msgStat), smsDict['reference'], smsDict['number'], smsDict['time'], smsDict['discharge'], smsDict['status'])
                        else:
                            raise CommandError('Invalid PDU type for readStoredSms(): {0}'.format(smsDict['type']))
                        messages.append(sms)
                        delMessages.add(msgIndex)
                        readPdu = False
        if delete:
            if status == Sms.STATUS_ALL:
                # Delete all messages
                self.deleteMultipleStoredSms()
            else:
                for msgIndex in delMessages:
                    self.deleteStoredSms(msgIndex)
        return messages

    def _handleModemNotification(self, lines):
        """ Handler for unsolicited notifications from the modem

        This method simply spawns a separate thread to handle the actual notification
        (in order to release the read thread so that the handlers are able to write back to the modem, etc)

        :param lines The lines that were read
        """
        threading.Thread(target=self.__threadedHandleModemNotification, kwargs={'lines': lines}).start()

    def __threadedHandleModemNotification(self, lines):
        """ Implementation of _handleModemNotification() to be run in a separate thread

        :param lines The lines that were read
        """
        next_line_is_te_statusreport = False
        for line in lines:
            if b'RING' in line:
                # Incoming call (or existing call is ringing)
                self._handleIncomingCall(lines)
                return
            elif line.startswith(b'+CMTI'):
                # New SMS message indication
                self._handleSmsReceived(line)
                return
            elif line.startswith(b'+CUSD'):
                # USSD notification - either a response or a MT-USSD ("push USSD") message
                self._handleUssd(lines)
                return
            elif line.startswith(b'+CDSI'):
                # SMS status report
                self._handleSmsStatusReport(line)
                return
            elif line.startswith('+CDS'):
                # SMS status report at next line
                next_line_is_te_statusreport = True
                cdsMatch = self.CDS_REGEX.match(line)
                if cdsMatch:
                    next_line_is_te_statusreport_length = int(cdsMatch.group(1))
                else:
                    next_line_is_te_statusreport_length = -1
            elif next_line_is_te_statusreport:
                self._handleSmsStatusReportTe(next_line_is_te_statusreport_length, line)
                return
            else:
                # Check for call status updates
                for updateRegex, handlerFunc in self._callStatusUpdates:
                    match = updateRegex.match(line)
                    if match:
                        # Handle the update
                        handlerFunc(match)
                        return
        # If this is reached, the notification wasn't handled
        self.log.debug('Unhandled unsolicited modem notification: %s', lines)

    def _handleIncomingCall(self, lines):
        self.log.debug('Handling incoming call')
        ringLine = lines.pop(0)
        if self._extendedIncomingCallIndication:
            try:
                callType = ringLine.split(' ', 1)[1]
            except IndexError:
                # Some external 3G scripts modify incoming call indication settings (issue #18)
                self.log.debug('Extended incoming call indication format changed externally; re-enabling...')
                callType = None
                try:
                    # Re-enable extended format of incoming indication (optional)
                    self.write('AT+CRC=1')
                except CommandError:
                    self.log.warn('Extended incoming call indication format changed externally; unable to re-enable')
                    self._extendedIncomingCallIndication = False
        else:
            callType = None
        if self._callingLineIdentification and len(lines) > 0:
            clipLine = lines.pop(0)
            clipMatch = self.CLIP_REGEX.match(clipLine)
            if clipMatch:
                callerNumber = clipMatch.group(1)
                ton = clipMatch.group(2)
                #TODO: re-add support for this
                callerName = None
                #callerName = clipMatch.group(3)
                #if callerName != None and len(callerName) == 0:
                #    callerName = None
            else:
                callerNumber = ton = callerName = None
        else:
            callerNumber = ton = callerName = None

        call = None
        for activeCall in dictValuesIter(self.activeCalls):
            if activeCall.number == callerNumber:
                call = activeCall
                call.ringCount += 1
        if call == None:
            callId = len(self.activeCalls) + 1;
            call = IncomingCall(self, callerNumber, ton, callerName, callId, callType)
            self.activeCalls[callId] = call
        self.incomingCallCallback(call)

    def _handleCallInitiated(self, regexMatch, callId=None, callType=1):
        """ Handler for "outgoing call initiated" event notification line """
        if self._dialEvent:
            if regexMatch:
                groups = regexMatch.groups()
                # Set self._dialReponse to (callId, callType)
                if len(groups) >= 2:
                    self._dialResponse = (int(groups[0]) , int(groups[1]))
                else:
                    self._dialResponse = (int(groups[0]), 1) # assume call type: VOICE
            else:
                self._dialResponse = callId, callType
            self._dialEvent.set()

    def _handleCallAnswered(self, regexMatch, callId=None):
        """ Handler for "outgoing call answered" event notification line """
        if regexMatch:
            groups = regexMatch.groups()
            if len(groups) > 1:
                callId = int(groups[0])
                self.activeCalls[callId].answered = True
            else:
                # Call ID not available for this notificition - check for the first outgoing call that has not been answered
                for call in dictValuesIter(self.activeCalls):
                    if call.answered == False and type(call) == Call:
                        call.answered = True
                        return
        else:
            # Use supplied values
            self.activeCalls[callId].answered = True

    def _handleCallEnded(self, regexMatch, callId=None, filterUnanswered=False):
        if regexMatch:
            groups = regexMatch.groups()
            if len(groups) > 0:
                callId = int(groups[0])
            else:
                # Call ID not available for this notification - check for the first outgoing call that is active
                for call in dictValuesIter(self.activeCalls):
                    if type(call) == Call:
                        if not filterUnanswered or (filterUnanswered == True and call.answered == False):
                            callId = call.id
                            break
        if callId and callId in self.activeCalls:
            self.activeCalls[callId].answered = False
            self.activeCalls[callId].active = False
            del self.activeCalls[callId]

    def _handleCallRejected(self, regexMatch, callId=None):
        """ Handler for rejected (unanswered calls being ended)

        Most modems use _handleCallEnded for handling both call rejections and remote hangups.
        This method does the same, but filters for unanswered calls only.
        """
        return self._handleCallEnded(regexMatch, callId, True)

    def _handleSmsReceived(self, notificationLine):
        """ Handler for "new SMS" unsolicited notification line """
        self.log.debug('SMS message received')
        cmtiMatch = self.CMTI_REGEX.match(notificationLine)
        if cmtiMatch:
            msgMemory = cmtiMatch.group(1)
            msgIndex = cmtiMatch.group(2)
            sms = self.readStoredSms(msgIndex, msgMemory)
            self.deleteStoredSms(msgIndex)
            self.smsReceivedCallback(sms)

    def _handleSmsStatusReport(self, notificationLine):
        """ Handler for SMS status reports """
        self.log.debug('SMS status report received')
        cdsiMatch = self.CDSI_REGEX.match(notificationLine)
        if cdsiMatch:
            msgMemory = cdsiMatch.group(1)
            msgIndex = cdsiMatch.group(2)
            report = self.readStoredSms(msgIndex, msgMemory)
            self.deleteStoredSms(msgIndex)
            # Update sent SMS status if possible
            if report.reference in self.sentSms:
                self.sentSms[report.reference].report = report
            if self._smsStatusReportEvent:
                # A sendSms() call is waiting for this response - notify waiting thread
                self._smsStatusReportEvent.set()
            else:
                # Nothing is waiting for this report directly - use callback
                self.smsStatusReportCallback(report)

    def _handleSmsStatusReportTe(self, length, notificationLine):
        """ Handler for TE SMS status reports """
        self.log.debug('TE SMS status report received')
        try:
            smsDict = decodeSmsPdu(notificationLine)
        except EncodingError:
            self.log.debug('Discarding notification line from +CDS response: %s', notificationLine)
        else:
            if smsDict['type'] == 'SMS-STATUS-REPORT':
                report = StatusReport(self, int(smsDict['status']), smsDict['reference'], smsDict['number'], smsDict['time'], smsDict['discharge'], smsDict['status'])
            else:
                raise CommandError('Invalid PDU type for readStoredSms(): {0}'.format(smsDict['type']))
        # Update sent SMS status if possible
        if report.reference in self.sentSms:
            self.sentSms[report.reference].report = report
        if self._smsStatusReportEvent:
            # A sendSms() call is waiting for this response - notify waiting thread
            self._smsStatusReportEvent.set()
        else:
            # Nothing is waiting for this report directly - use callback
            self.smsStatusReportCallback(report)

    def readStoredSms(self, index, memory=None):
        """ Reads and returns the SMS message at the specified index

        :param index: The index of the SMS message in the specified memory
        :type index: int
        :param memory: The memory type to read from. If None, use the current default SMS read memory
        :type memory: str or None

        :raise CommandError: if unable to read the stored message

        :return: The SMS message
        :rtype: subclass of gsmmodem.modem.Sms (either ReceivedSms or StatusReport)
        """
        # Switch to the correct memory type if required
        self._setSmsMemory(readDelete=memory)
        msgData = self.write('AT+CMGR={0}'.format(index))
        # Parse meta information
        if self._smsTextMode:
            cmgrMatch = self.CMGR_SM_DELIVER_REGEX_TEXT.match(msgData[0])
            if cmgrMatch:
                msgStatus, number, msgTime = cmgrMatch.groups()
                msgText = '\n'.join(msgData[1:-1])
                return ReceivedSms(self, Sms.TEXT_MODE_STATUS_MAP[msgStatus], number, parseTextModeTimeStr(msgTime), msgText)
            else:
                # Try parsing status report
                cmgrMatch = self.CMGR_SM_REPORT_REGEXT_TEXT.match(msgData[0])
                if cmgrMatch:
                    msgStatus, reference, number, sentTime, deliverTime, deliverStatus = cmgrMatch.groups()
                    if msgStatus.startswith('"'):
                        msgStatus = msgStatus[1:-1]
                    if len(msgStatus) == 0:
                        msgStatus = "REC UNREAD"
                    return StatusReport(self, Sms.TEXT_MODE_STATUS_MAP[msgStatus], int(reference), number, parseTextModeTimeStr(sentTime), parseTextModeTimeStr(deliverTime), int(deliverStatus))
                else:
                    raise CommandError('Failed to parse text-mode SMS message +CMGR response: {0}'.format(msgData))
        else:
            cmgrMatch = self.CMGR_REGEX_PDU.match(msgData[0])
            if not cmgrMatch:
                raise CommandError('Failed to parse PDU-mode SMS message +CMGR response: {0}'.format(msgData))
            stat, alpha, length = cmgrMatch.groups()
            try:
                stat = int(stat)
            except Exception:
                # Some modems (ZTE) do not always read return status - default to RECEIVED UNREAD
                stat = Sms.STATUS_RECEIVED_UNREAD
            pdu = msgData[1]
            smsDict = decodeSmsPdu(pdu)
            if smsDict['type'] == 'SMS-DELIVER':
                return ReceivedSms(self, int(stat), smsDict['number'], smsDict['time'], smsDict['text'], smsDict['smsc'])
            elif smsDict['type'] == 'SMS-STATUS-REPORT':
                return StatusReport(self, int(stat), smsDict['reference'], smsDict['number'], smsDict['time'], smsDict['discharge'], smsDict['status'])
            else:
                raise CommandError('Invalid PDU type for readStoredSms(): {0}'.format(smsDict['type']))

    def deleteStoredSms(self, index, memory=None):
        """ Deletes the SMS message stored at the specified index in modem/SIM card memory

        :param index: The index of the SMS message in the specified memory
        :type index: int
        :param memory: The memory type to delete from. If None, use the current default SMS read/delete memory
        :type memory: str or None

        :raise CommandError: if unable to delete the stored message
        """
        self._setSmsMemory(readDelete=memory)
        self.write('AT+CMGD={0},0'.format(index))

    def deleteMultipleStoredSms(self, delFlag=4, memory=None):
        """ Deletes all SMS messages that have the specified read status.

        The messages are read from the memory set by the "memory" parameter.
        The value of the "delFlag" paramater is the same as the "DelFlag" parameter of the +CMGD command:
        1: Delete All READ messages
        2: Delete All READ and SENT messages
        3: Delete All READ, SENT and UNSENT messages
        4: Delete All messages (this is the default)

        :param delFlag: Controls what type of messages to delete; see description above.
        :type delFlag: int
        :param memory: The memory type to delete from. If None, use the current default SMS read/delete memory
        :type memory: str or None
        :param delete: If True, delete returned messages from the device/SIM card
        :type delete: bool

        :raise ValueErrror: if "delFlag" is not in range [1,4]
        :raise CommandError: if unable to delete the stored messages
        """
        if 0 < delFlag <= 4:
            self._setSmsMemory(readDelete=memory)
            self.write('AT+CMGD=1,{0}'.format(delFlag))
        else:
            raise ValueError('"delFlag" must be in range [1,4]')

    def _handleUssd(self, lines):
        """ Handler for USSD event notification line(s) """
        if self._ussdSessionEvent:
            # A sendUssd() call is waiting for this response - parse it
            self._ussdResponse = self._parseCusdResponse(lines)
            # Notify waiting thread
            self._ussdSessionEvent.set()

    def _parseCusdResponse(self, lines):
        """ Parses one or more +CUSD notification lines (for USSD)
        :return: USSD response object
        :rtype: gsmmodem.modem.Ussd
        """
        if len(lines) > 1:
            # Issue #20: Some modem/network combinations use \r\n as in-message EOL indicators;
            # - join lines to compensate for that (thanks to davidjb for the fix)
            # Also, look for more than one +CUSD response because of certain modems' strange behaviour
            cusdMatches = list(self.CUSD_REGEX.finditer('\r\n'.join(lines)))
        else:
            # Single standard +CUSD response
            cusdMatches = [self.CUSD_REGEX.match(lines[0])]
        message = None
        sessionActive = True
        if len(cusdMatches) > 1:
            self.log.debug('Multiple +CUSD responses received; filtering...')
            # Some modems issue a non-standard "extra" +CUSD notification for releasing the session
            for cusdMatch in cusdMatches:
                if cusdMatch.group(1) == '2':
                    # Set the session to inactive, but ignore the message
                    self.log.debug('Ignoring "session release" message: %s', cusdMatch.group(2))
                    sessionActive = False
                else:
                    # Not a "session release" message
                    message = cusdMatch.group(2)
                    if sessionActive and cusdMatch.group(1) != '1':
                        sessionActive = False
        else:
            sessionActive = cusdMatches[0].group(1) == '1'
            message = cusdMatches[0].group(2)
        return Ussd(self, sessionActive, message)

    def _placeHolderCallback(self, *args):
        """ Does nothing """
        self.log.debug('called with args: {0}'.format(args))

    def _pollCallStatus(self, expectedState, callId=None, timeout=None):
        """ Poll the status of outgoing calls.
        This is used for modems that do not have a known set of call status update notifications.

        :param expectedState: The internal state we are waiting for. 0 == initiated, 1 == answered, 2 = hangup
        :type expectedState: int

        :raise TimeoutException: If a timeout was specified, and has occurred
        """
        callDone = False
        timeLeft = timeout or 999999
        while self.alive and not callDone and timeLeft > 0:
            time.sleep(0.5)
            if expectedState == 0: # Only call initializing can timeout
                timeLeft -= 0.5
            try:
                clcc = self._pollCallStatusRegex.match(self.write('AT+CLCC')[0])
            except TimeoutException as timeout:
                # Can happend if the call was ended during our time.sleep() call
                clcc = None
            if clcc:
                direction = int(clcc.group(2))
                if direction == 0: # Outgoing call
                    # Determine call state
                    stat = int(clcc.group(3))
                    if expectedState == 0: # waiting for call initiated
                        if stat == 2 or stat == 3: # Dialing or ringing ("alerting")
                            callId = int(clcc.group(1))
                            callType = int(clcc.group(4))
                            self._handleCallInitiated(None, callId, callType) # if self_dialEvent is None, this does nothing
                            expectedState = 1 # Now wait for call answer
                    elif expectedState == 1: # waiting for call to be answered
                        if stat == 0: # Call active
                            callId = int(clcc.group(1))
                            self._handleCallAnswered(None, callId)
                            expectedState = 2 # Now wait for call hangup
            elif expectedState == 2 : # waiting for remote hangup
                # Since there was no +CLCC response, the call is no longer active
                callDone = True
                self._handleCallEnded(None, callId=callId)
            elif expectedState == 1: # waiting for call to be answered
                # Call was rejected
                callDone = True
                self._handleCallRejected(None, callId=callId)
        if timeLeft <= 0:
            raise TimeoutException()


class Call(object):
    """ A voice call """

    DTMF_COMMAND_BASE = '+VTS='
    dtmfSupport = False # Indicates whether or not DTMF tones can be sent in calls

    def __init__(self, gsmModem, callId, callType, number, callStatusUpdateCallbackFunc=None):
        """
        :param gsmModem: GsmModem instance that created this object
        :param number: The number that is being called
        """
        self._gsmModem = weakref.proxy(gsmModem)
        self._callStatusUpdateCallbackFunc = callStatusUpdateCallbackFunc
        # Unique ID of this call
        self.id = callId
        # Call type (VOICE == 0, etc)
        self.type = callType
        # The remote number of this call (destination or origin)
        self.number = number
        # Flag indicating whether the call has been answered or not (backing field for "answered" property)
        self._answered = False
        # Flag indicating whether or not the call is active
        # (meaning it may be ringing or answered, but not ended because of a hangup event)
        self.active = True

    @property
    def answered(self):
        return self._answered
    @answered.setter
    def answered(self, answered):
        self._answered = answered
        if self._callStatusUpdateCallbackFunc:
            self._callStatusUpdateCallbackFunc(self)

    def sendDtmfTone(self, tones):
        """ Send one or more DTMF tones to the remote party (only allowed for an answered call)

        Note: this is highly device-dependent, and might not work

        :param digits: A str containining one or more DTMF tones to play, e.g. "3" or "\*123#"

        :raise CommandError: if the command failed/is not supported
        :raise InvalidStateException: if the call has not been answered, or is ended while the command is still executing
        """
        if self.answered:
            dtmfCommandBase = self.DTMF_COMMAND_BASE.format(cid=self.id)
            toneLen = len(tones)
            if len(tones) > 1:
                cmd = ('AT{0}{1};{0}' + ';{0}'.join(tones[1:])).format(dtmfCommandBase, tones[0])
            else:
                cmd = 'AT{0}{1}'.format(dtmfCommandBase, tones)
            try:
                self._gsmModem.write(cmd, timeout=(5 + toneLen))
            except CmeError as e:
                if e.code == 30:
                    # No network service - can happen if call is ended during DTMF transmission (but also if DTMF is sent immediately after call is answered)
                    raise InterruptedException('No network service', e)
                elif e.code == 3:
                    # Operation not allowed - can happen if call is ended during DTMF transmission
                    raise InterruptedException('Operation not allowed', e)
                else:
                    raise e
        else:
            raise InvalidStateException('Call is not active (it has not yet been answered, or it has ended).')

    def hangup(self):
        """ End the phone call.

        Does nothing if the call is already inactive.
        """
        if self.active:
            self._gsmModem.write('ATH')
            self.answered = False
            self.active = False
        if self.id in self._gsmModem.activeCalls:
            del self._gsmModem.activeCalls[self.id]


class IncomingCall(Call):

    CALL_TYPE_MAP = {'VOICE': 0}

    """ Represents an incoming call, conveniently allowing access to call meta information and -control """
    def __init__(self, gsmModem, number, ton, callerName, callId, callType):
        """
        :param gsmModem: GsmModem instance that created this object
        :param number: Caller number
        :param ton: TON (type of number/address) in integer format
        :param callType: Type of the incoming call (VOICE, FAX, DATA, etc)
        """
        if type(callType) == str:
            callType = self.CALL_TYPE_MAP[callType]
        super(IncomingCall, self).__init__(gsmModem, callId, callType, number)
        # Type attribute of the incoming call
        self.ton = ton
        self.callerName = callerName
        # Flag indicating whether the call is ringing or not
        self.ringing = True
        # Amount of times this call has rung (before answer/hangup)
        self.ringCount = 1

    def answer(self):
        """ Answer the phone call.
        :return: self (for chaining method calls)
        """
        if self.ringing:
            self._gsmModem.write('ATA')
            self.ringing = False
            self.answered = True
        return self

    def hangup(self):
        """ End the phone call. """
        self.ringing = False
        super(IncomingCall, self).hangup()

class Ussd(object):
    """ Unstructured Supplementary Service Data (USSD) message.

    This class contains convenient methods for replying to a USSD prompt
    and to cancel the USSD session
    """

    def __init__(self, gsmModem, sessionActive, message):
        self._gsmModem = weakref.proxy(gsmModem)
        # Indicates if the session is active (True) or has been closed (False)
        self.sessionActive = sessionActive
        self.message = message

    def reply(self, message):
        """ Sends a reply to this USSD message in the same USSD session

        :raise InvalidStateException: if the USSD session is not active (i.e. it has ended)

        :return: The USSD response message/session (as a Ussd object)
        """
        if self.sessionActive:
            return self._gsmModem.sendUssd(message)
        else:
            raise InvalidStateException('USSD session is inactive')

    def cancel(self):
        """ Terminates/cancels the USSD session (without sending a reply)

        Does nothing if the USSD session is inactive.
        """
        if self.sessionActive:
            self._gsmModem.write('AT+CUSD=2')<|MERGE_RESOLUTION|>--- conflicted
+++ resolved
@@ -149,16 +149,12 @@
     CDSI_REGEX = re.compile(b'\+CDSI:\s*"([^"]+)",(\d+)$')
     CDS_REGEX  = re.compile(b'\+CDS:\s*([0-9]+)"$')
     
-<<<<<<< HEAD
-    def __init__(self, port, baudrate=115200, incomingCallCallbackFunc=None, smsReceivedCallbackFunc=None, smsStatusReportCallback=None, AT_CNMI="", *a, **kw):
+    def __init__(self, port, baudrate=115200, incomingCallCallbackFunc=None, smsReceivedCallbackFunc=None, smsStatusReportCallback=None, requestDelivery=True, AT_CNMI="", *a, **kw):
         super(GsmModem, self).__init__(port, baudrate, notifyCallbackFunc=self._handleModemNotification, *a, **kw)
-=======
-    def __init__(self, port, baudrate=115200, incomingCallCallbackFunc=None, smsReceivedCallbackFunc=None, smsStatusReportCallback=None, requestDelivery=True):
-        super(GsmModem, self).__init__(port, baudrate, notifyCallbackFunc=self._handleModemNotification)
->>>>>>> 2b665907
         self.incomingCallCallback = incomingCallCallbackFunc or self._placeholderCallback
         self.smsReceivedCallback = smsReceivedCallbackFunc or self._placeholderCallback
         self.smsStatusReportCallback = smsStatusReportCallback or self._placeholderCallback
+        self.requestDelivery = requestDelivery
         self.AT_CNMI = AT_CNMI or "2,1,0,2"
         # Flag indicating whether caller ID for incoming call notification has been set up
         self._callingLineIdentification = False
@@ -185,17 +181,11 @@
         self._smsMemReadDelete = None # Preferred message storage memory for reads/deletes (<mem1> parameter used for +CPMS)
         self._smsMemWrite = None # Preferred message storage memory for writes (<mem2> parameter used for +CPMS)
         self._smsReadSupported = True # Whether or not reading SMS messages is supported via AT commands
-<<<<<<< HEAD
         self._smsEncoding = 'GSM' # Default SMS encoding
         self._smsSupportedEncodingNames = None # List of available encoding names
         self._commands = None # List of supported AT commands
 
     def connect(self, pin=None, waitingForModemToStartInSeconds=0):
-=======
-        self.requestDelivery = requestDelivery
-        
-    def connect(self, pin=None):
->>>>>>> 2b665907
         """ Opens the port and initializes the modem and SIM card
 
         :param pin: The SIM card PIN code, if any

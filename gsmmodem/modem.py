--- conflicted
+++ resolved
@@ -147,11 +147,7 @@
     # Used for parsing SMS message reads (PDU mode)
     CMGR_REGEX_PDU = None
     # Used for parsing USSD event notifications
-<<<<<<< HEAD
-    CUSD_REGEX = re.compile(b'\+CUSD:\s*(\d),\s*"(.*?)",\s*(\d+)', re.DOTALL)
-=======
     CUSD_REGEX = re.compile(r'\+CUSD:\s*(\d)(?:,")?(.[^"]*)?(?:")?', re.DOTALL)
->>>>>>> 46654b97
     # Used for parsing SMS status reports
     CDSI_REGEX = re.compile(b'\+CDSI:\s*"([^"]+)",(\d+)$')
     CDS_REGEX  = re.compile(b'\+CDS:\s*([0-9]+)"$')
@@ -1617,25 +1613,17 @@
     This class contains convenient methods for replying to a USSD prompt
     and to cancel the USSD session
     """
-<<<<<<< HEAD
-
-    def __init__(self, gsmModem, sessionActive, message):
-=======
     
     def __init__(self, gsmModem, statuscode, message):
->>>>>>> 46654b97
         self._gsmModem = weakref.proxy(gsmModem)
         self.statuscode = statuscode
         self.message = message
 
-<<<<<<< HEAD
-=======
     @property
     def sessionActive(self):
         """ Indicates if the session is active (True) or has been closed (False)"""
         return self.statuscode == 1
 
->>>>>>> 46654b97
     def reply(self, message):
         """ Sends a reply to this USSD message in the same USSD session
 

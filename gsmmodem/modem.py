--- conflicted
+++ resolved
@@ -680,13 +680,6 @@
 
         if self._commands == None:
             if encoding != self._encoding:
-<<<<<<< HEAD
-                raise ValueError('Unable to set SMS encoding (no supported commands)')
-
-        if not '+CSCS' in self._commands:
-            if encoding != self._encoding:
-                raise ValueError('Unable to set SMS encoding (+CSCS command not supported)')
-=======
                 raise CommandError('Unable to set SMS encoding (no supported commands)')
             else:
                 return
@@ -696,7 +689,6 @@
                 raise CommandError('Unable to set SMS encoding (+CSCS command not supported)')
             else:
                 return
->>>>>>> 77e620c7
 
         # Check if command is available
         if self._smsSupportedEncodingNames == None:
@@ -711,14 +703,10 @@
                     self._smsEncoding = encoding
                     return
 
-<<<<<<< HEAD
-        raise ValueError('Unable to set SMS encoding (enocoding {0} not supported)'.format(encoding))
-=======
         if encoding != self._encoding:
             raise ValueError('Unable to set SMS encoding (enocoding {0} not supported)'.format(encoding))
         else:
             return
->>>>>>> 77e620c7
 
     def _setSmsMemory(self, readDelete=None, write=None):
         """ Set the current SMS memory to use for read/delete/write operations """
